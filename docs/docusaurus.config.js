const path = require('path');
const { remarkProgramOutput } = require('./plugins/program_output');
const {
  rehypePlugins: themeRehypePlugins,
  remarkPlugins: themeRemarkPlugins,
} = require('@rasahq/docusaurus-theme-tabula');

const isDev = process.env.NODE_ENV === 'development';
const isStaging = process.env.NETLIFY && process.env.CONTEXT === 'staging';
const isPreview = process.env.NETLIFY && process.env.CONTEXT === 'deploy-preview';

const BASE_URL = '/docs/rasa/';
const SITE_URL = 'https://rasa.com';
// NOTE: this allows switching between local dev instances of rasa/rasa-enterprise
const SWAP_URL = isDev ? 'http://localhost:3001' : SITE_URL;

let existingVersions = [];
try { existingVersions = require('./versions.json'); } catch (e) { console.info('no versions.json file found') }

const routeBasePath = '/';

const versionLabels = {
  current: 'Main/Unreleased'
};

module.exports = {
  customFields: {
    // FIXME: this is a simplistic solution to https://github.com/RasaHQ/rasa/issues/7011
    // either (A): create a more sophisticated solution to link the precise branch and doc to be edited, according to branch settings
    // or (B): create a README document (or a section in the main README) which explains how to contribute docs fixes, and link all edit links to this
    rootEditUrl: 'https://github.com/rasahq/rasa/',
    productLogo: '/img/blocks.png',
    versionLabels,
    legacyVersions: [{
      label: 'Legacy 1.x',
      href: 'https://legacy-docs-v1.rasa.com',
      target: '_blank',
      rel: 'nofollow noopener noreferrer',
    }],
    redocPages: [
      {
        title: 'Rasa HTTP API',
        specUrl: '/spec/rasa.yml',
        slug: '/pages/http-api',
      },
      {
        title: 'Rasa Action Server API',
        specUrl: '/spec/action-server.yml',
        slug: '/pages/action-server-api',
      }
    ]
  },
  title: 'Rasa Documentation',
  url: SITE_URL,
  baseUrl: BASE_URL,
  favicon: '/img/favicon.ico',
  organizationName: 'RasaHQ',
  projectName: 'rasa',
  themeConfig: {
    announcementBar: {
      id: 'rasa_oss_docs_change', // Any value that will identify this message.
      content: 'This is the documentation for <strong>Rasa Open Source</strong>. If you\'re looking for <strong>Rasa Pro</strong> documentation, please visit <a href="https://rasa.com/docs/rasa-pro/">this page</a>.',

      backgroundColor: '#6200F5', // Defaults to `#fff`.
      textColor: '#fff', // Defaults to `#000`.
      // isCloseable: false, // Defaults to `true`.
    },
    algolia: {
      appId: '94J0KRFPTZ',
      apiKey: '75ea5a8c8f4b16405c560a4ba786256b',
      indexName: 'rasa',
      inputSelector: '.search-bar',

    },
    navbar: {
      hideOnScroll: false,
      title: 'Rasa',
      items: [
        {
          target: "_self",
          label: "Rasa Pro",
          position: "left",
          href: `${SITE_URL}/docs/rasa-pro/`,
        },
        // TODO: ATO-1846 add link to Studio docs when they're live
        {
<<<<<<< HEAD
          target: "_self",
          label: "Rasa Studio",
          position: "left",
          href: `${SITE_URL}/docs/rasa-studio/`,
        },
        {
=======
>>>>>>> 444c1976
          label: "Rasa Open Source",
          position: "left",
          to: path.join("/", BASE_URL),
        },
        {
          target: "_self",
          label: "Rasa X/Enterprise",
          position: "left",
          href: `${SITE_URL}/docs/rasa-enterprise/`,
        },
        {
          href: 'https://github.com/rasahq/rasa',
          className: 'header-github-link',
          'aria-label': 'GitHub repository',
          position: 'right',
        },
        {
          target: '_self',
          href: 'https://blog.rasa.com/',
          label: 'Blog',
          position: 'right',
        },
        {
          label: 'Community',
          position: 'right',
          items: [
            {
              target: '_self',
              href: 'https://rasa.com/community/join/',
              label: 'Community Hub',
            },
            {
              target: '_self',
              href: 'https://forum.rasa.com',
              label: 'Forum',
            },
            {
              target: '_self',
              href: 'https://rasa.com/community/contribute/',
              label: 'How to Contribute',
            },
            {
              target: '_self',
              href: 'https://rasa.com/showcase/',
              label: 'Community Showcase',
            },
          ],
        },
      ],
    },
    footer: {
      copyright: `Copyright © ${new Date().getFullYear()} Rasa Technologies GmbH`,
    },
    gtm: {
      containerID: 'GTM-MMHSZCS',
    },
  },
  themes: [
    '@docusaurus/theme-search-algolia',
    '@rasahq/docusaurus-theme-tabula',
    path.resolve(__dirname, './themes/theme-custom')
  ],
  plugins: [
    ['@docusaurus/plugin-content-docs/', {
      routeBasePath,
      sidebarPath: require.resolve('./sidebars.js'),
      editUrl: 'https://github.com/rasahq/rasa/edit/main/docs/',
      showLastUpdateTime: true,
      showLastUpdateAuthor: true,
      rehypePlugins: [
        ...themeRehypePlugins,
      ],
      remarkPlugins: [
        ...themeRemarkPlugins,
        remarkProgramOutput,
      ],
      lastVersion: existingVersions[0] || 'current', // aligns / to last versioned folder in production
      versions: {
        current: {
          label: versionLabels['current'],
          path: existingVersions.length < 1 ? '' : 'next',
        },
      },
    }],
    ['@docusaurus/plugin-content-pages', {}],
    [
      '@docusaurus/plugin-ideal-image',
      {
        sizes: [160, 226, 320, 452, 640, 906, 1280, 1810, 2560],
        quality: 70,
      },
    ],
    ['@docusaurus/plugin-sitemap',
      {
        cacheTime: 600 * 1000, // 600 sec - cache purge period
        changefreq: 'weekly',
        priority: 0.5,
      }],
    isDev && ['@docusaurus/plugin-debug', {}],
    [path.resolve(__dirname, './plugins/google-tagmanager'), {}],
  ].filter(Boolean),
};<|MERGE_RESOLUTION|>--- conflicted
+++ resolved
@@ -82,17 +82,13 @@
           position: "left",
           href: `${SITE_URL}/docs/rasa-pro/`,
         },
-        // TODO: ATO-1846 add link to Studio docs when they're live
         {
-<<<<<<< HEAD
           target: "_self",
           label: "Rasa Studio",
           position: "left",
           href: `${SITE_URL}/docs/rasa-studio/`,
         },
         {
-=======
->>>>>>> 444c1976
           label: "Rasa Open Source",
           position: "left",
           to: path.join("/", BASE_URL),
