--- conflicted
+++ resolved
@@ -5,23 +5,6 @@
       label: 'Building Assistants',
       collapsed: false,
       items: [
-<<<<<<< HEAD
-        'index',
-        'user-guide/installation',
-        'user-guide/training-data-format',
-        'user-guide/prototype-an-assistant',
-        'user-guide/building-assistants',
-        'user-guide/command-line-interface',
-        'user-guide/architecture',
-        'user-guide/messaging-and-voice-channels',
-        'user-guide/testing-your-assistant',
-        'user-guide/setting-up-ci-cd',
-        'user-guide/validate-files',
-        'user-guide/configuring-http-api',
-        'user-guide/how-to-deploy',
-        'user-guide/cloud-storage',
-      ],
-=======
         {
           type: 'category',
           label: 'Getting Started',
@@ -77,7 +60,6 @@
           ],
         },
       ]
->>>>>>> 100221f4
     },
     {
       type: 'category',
