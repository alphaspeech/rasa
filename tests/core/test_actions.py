--- conflicted
+++ resolved
@@ -90,27 +90,6 @@
     )
 
 
-<<<<<<< HEAD
-def test_action_instantiation_from_names():
-    instantiated_actions = action.actions_from_names(
-        ["random_name", "utter_test", "utter_faq"],
-        None,
-        ["random_name", "utter_test"],
-        retrieval_intents=["faq"],
-    )
-    assert len(instantiated_actions) == 3
-    assert isinstance(instantiated_actions[0], RemoteAction)
-    assert instantiated_actions[0].name() == "random_name"
-
-    assert isinstance(instantiated_actions[1], ActionUtterTemplate)
-    assert instantiated_actions[1].name() == "utter_test"
-
-    assert isinstance(instantiated_actions[2], ActionRetrieveResponse)
-    assert instantiated_actions[2].name() == "utter_faq"
-
-
-=======
->>>>>>> 30a2b1a9
 def test_domain_action_instantiation():
     domain = Domain(
         intents=[{"chitchat": {"is_retrieval_intent": True}}],
