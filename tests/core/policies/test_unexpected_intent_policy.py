from pathlib import Path
from typing import Optional, List, Dict, Text, Type, Any
import tensorflow as tf
import numpy as np
import pytest
from _pytest.monkeypatch import MonkeyPatch
from _pytest.logging import LogCaptureFixture
import logging

from rasa.core.constants import POLICY_PRIORITY
from rasa.core.featurizers.single_state_featurizer import (
    IntentTokenizerSingleStateFeaturizer,
)
from rasa.core.featurizers.tracker_featurizers import (
    TrackerFeaturizer,
    IntentMaxHistoryTrackerFeaturizer,
)
from rasa.shared.core.generator import TrackerWithCachedStates
from rasa.core.policies.ted_policy import PREDICTION_FEATURES
from rasa.core.policies.unexpected_intent_policy import (
    UnexpecTEDIntentPolicyGraphComponent as UnexpecTEDIntentPolicy,
)
from rasa.engine.graph import ExecutionContext
from rasa.engine.storage.resource import Resource
from rasa.engine.storage.storage import ModelStorage
from rasa.shared.core.constants import ACTION_UNLIKELY_INTENT_NAME, ACTION_LISTEN_NAME
from rasa.shared.core.domain import Domain
from rasa.shared.core.events import (
    ActionExecuted,
    UserUttered,
    EntitiesAdded,
    SlotSet,
    ActionExecutionRejected,
    ActiveLoop,
)
from rasa.shared.core.trackers import DialogueStateTracker
from rasa.shared.nlu.interpreter import RegexInterpreter
from rasa.utils.tensorflow.constants import (
    IGNORE_INTENTS_LIST,
    LABEL,
    MASK,
    SENTENCE,
    IDS,
    POSITIVE_SCORES_KEY,
    NEGATIVE_SCORES_KEY,
    RANKING_KEY,
    SCORE_KEY,
    THRESHOLD_KEY,
    SEVERITY_KEY,
    QUERY_INTENT_KEY,
    NAME,
    RANKING_LENGTH,
)
from rasa.shared.nlu.constants import INTENT
from rasa.shared.core.events import Event
from rasa.utils.tensorflow import model_data_utils
from tests.core.test_policies import train_trackers
from tests.core.policies.test_ted_policy import TestTEDPolicy


class TestUnexpecTEDIntentPolicy(TestTEDPolicy):
    @staticmethod
    def _policy_class_to_test() -> Type[UnexpecTEDIntentPolicy]:
        return UnexpecTEDIntentPolicy

    def _config(
        self, priority: int, config_override: Optional[Dict[Text, Any]] = None
    ) -> Dict[Text, Any]:
        config_override = config_override or {}
        return {
            **UnexpecTEDIntentPolicy.get_default_config(),
            POLICY_PRIORITY: priority,
            **config_override,
        }

    def create_policy(
        self,
        featurizer: Optional[TrackerFeaturizer],
        priority: int,
        model_storage: ModelStorage,
        resource: Resource,
        execution_context: ExecutionContext,
        config: Optional[Dict[Text, Any]] = None,
    ) -> UnexpecTEDIntentPolicy:
        return UnexpecTEDIntentPolicy(
            self._config(priority, config),
            featurizer=featurizer,
            model_storage=model_storage,
            resource=resource,
            execution_context=execution_context,
        )

    @pytest.fixture(scope="class")
    def featurizer(self) -> TrackerFeaturizer:
        featurizer = IntentMaxHistoryTrackerFeaturizer(
            IntentTokenizerSingleStateFeaturizer(), max_history=self.max_history
        )
        return featurizer

    @staticmethod
    def persist_and_load_policy(
        trained_policy: UnexpecTEDIntentPolicy,
        model_storage: ModelStorage,
        resource: Resource,
        execution_context: ExecutionContext,
    ):
        return trained_policy.__class__.load(
            trained_policy.config, model_storage, resource, execution_context
        )

    @pytest.mark.skip
    def test_normalization(
        self,
        trained_policy: UnexpecTEDIntentPolicy,
        tracker: DialogueStateTracker,
        default_domain: Domain,
        monkeypatch: MonkeyPatch,
    ):
        # No normalization is done for UnexpecTEDIntentPolicy and
        # hence this test is overridden to do nothing.
        assert True

    def test_label_data_assembly(
        self, trained_policy: UnexpecTEDIntentPolicy, default_domain: Domain
    ):
        interpreter = RegexInterpreter()

        # Construct input data
        state_featurizer = trained_policy.featurizer.state_featurizer
        encoded_all_labels = state_featurizer.encode_all_labels(
            default_domain, interpreter
        )
        attribute_data, _ = model_data_utils.convert_to_data_format(encoded_all_labels)

        assembled_label_data = trained_policy._assemble_label_data(
            attribute_data, default_domain
        )
        assembled_label_data_signature = assembled_label_data.get_signature()

        assert list(assembled_label_data_signature.keys()) == [
            f"{LABEL}_{INTENT}",
            LABEL,
        ]
        assert assembled_label_data.num_examples == len(default_domain.intents)
        assert list(assembled_label_data_signature[f"{LABEL}_{INTENT}"].keys()) == [
            MASK,
            SENTENCE,
        ]
        assert list(assembled_label_data_signature[LABEL].keys()) == [IDS]
        assert assembled_label_data_signature[f"{LABEL}_{INTENT}"][SENTENCE][
            0
        ].units == len(default_domain.intents)

    def test_training_with_no_intent(
        self,
        featurizer: Optional[TrackerFeaturizer],
        priority: int,
        default_domain: Domain,
        tmp_path: Path,
        caplog: LogCaptureFixture,
        model_storage: ModelStorage,
        resource: Resource,
        execution_context: ExecutionContext,
    ):
        stories = tmp_path / "stories.yml"
        stories.write_text(
            """
            version: "2.0"
            stories:
            - story: test path
              steps:
              - action: utter_greet
            """
        )
        policy = self.create_policy(
            featurizer=featurizer,
            priority=priority,
            model_storage=model_storage,
            resource=resource,
            execution_context=execution_context,
        )
        import tests.core.test_policies

        training_trackers = tests.core.test_policies.train_trackers(
            default_domain, str(stories), augmentation_factor=20
        )

        with pytest.warns(UserWarning):
            policy.train(training_trackers, default_domain, RegexInterpreter())

    def test_prepared_data_for_threshold_prediction(
        self,
        trained_policy: UnexpecTEDIntentPolicy,
        default_domain: Domain,
        stories_path: Path,
    ):
        training_trackers = train_trackers(
            default_domain, stories_path, augmentation_factor=0
        )
        interpreter = RegexInterpreter()
        training_model_data, _ = trained_policy._prepare_for_training(
            training_trackers, default_domain, interpreter
        )

        data_for_prediction = trained_policy._prepare_data_for_prediction(
            training_model_data
        )

        assert set(data_for_prediction.data.keys()).issubset(PREDICTION_FEATURES)

    def test_similarities_collection_for_label_ids(self):
        label_ids = np.array([[0, 1], [1, -1], [2, -1]])
        outputs = {
            "similarities": np.array(
                [[[1.2, 0.3, 0.2]], [[0.5, 0.2, 1.6]], [[0.01, 0.1, 1.7]],]
            )
        }
        label_id_similarities = UnexpecTEDIntentPolicy._collect_label_id_grouped_scores(
            outputs, label_ids
        )

        # Should contain similarities for all label ids except padding token.
        assert sorted(list(label_id_similarities.keys())) == [0, 1, 2]

        # Cross-check that the collected similarities are correct for each label id.
        assert label_id_similarities[0] == {
            POSITIVE_SCORES_KEY: [1.2],
            NEGATIVE_SCORES_KEY: [0.5, 0.01],
        }
        assert label_id_similarities[1] == {
            POSITIVE_SCORES_KEY: [0.3, 0.2],
            NEGATIVE_SCORES_KEY: [0.1],
        }
        assert label_id_similarities[2] == {
            POSITIVE_SCORES_KEY: [1.7],
            NEGATIVE_SCORES_KEY: [0.2, 1.6],
        }

    def test_label_quantiles_computation(self):
        label_id_scores = {
            0: {
                POSITIVE_SCORES_KEY: [1.3, 0.2],
                NEGATIVE_SCORES_KEY: [
                    -0.1,
                    -1.2,
                    -2.3,
                    -4.1,
                    -0.5,
                    0.2,
                    0.8,
                    0.9,
                    -3.2,
                    -2.7,
                ],
            },
            3: {POSITIVE_SCORES_KEY: [1.3, 0.2], NEGATIVE_SCORES_KEY: [-0.1]},
            6: {POSITIVE_SCORES_KEY: [1.3, 0.2], NEGATIVE_SCORES_KEY: []},
        }
        expected_thresholds = {
            0: [
                0.2,
                0.2,
                0.2,
                0.2,
                0.2,
                -0.1,
                -0.1,
                -0.5,
                -0.5,
                -1.2,
                -1.2,
                -1.2,
                -2.3,
                -2.3,
                -2.7,
                -2.7,
                -3.2,
                -3.2,
                -4.1,
                -4.1,
            ],
            3: [
                -0.1,
                -0.1,
                -0.1,
                -0.1,
                -0.1,
                -0.1,
                -0.1,
                -0.1,
                -0.1,
                -0.1,
                -0.1,
                -0.1,
                -0.1,
                -0.1,
                -0.1,
                -0.1,
                -0.1,
                -0.1,
                -0.1,
                -0.1,
            ],
            6: [
                0.2,
                0.2,
                0.2,
                0.2,
                0.2,
                0.2,
                0.2,
                0.2,
                0.2,
                0.2,
                0.2,
                0.2,
                0.2,
                0.2,
                0.2,
                0.2,
                0.2,
                0.2,
                0.2,
                0.2,
            ],
        }
        thresholds = UnexpecTEDIntentPolicy._compute_label_quantiles(label_id_scores)
        assert sorted(list(thresholds.keys())) == sorted(
            list(expected_thresholds.keys())
        )
        for label_id, tolerance_thresholds in thresholds.items():
            assert expected_thresholds[label_id] == tolerance_thresholds

    def test_post_training_threshold_computation(
        self,
        trained_policy: UnexpecTEDIntentPolicy,
        default_domain: Domain,
        stories_path: Path,
    ):
        training_trackers = train_trackers(
            default_domain, stories_path, augmentation_factor=0
        )
        interpreter = RegexInterpreter()
        training_model_data, label_ids = trained_policy._prepare_for_training(
            training_trackers, default_domain, interpreter
        )

        trained_policy.compute_label_quantiles_post_training(
            training_model_data, label_ids
        )

        computed_thresholds = trained_policy.label_quantiles

        # -1 is used for padding and hence is not expected in the keys
        expected_keys = list(np.unique(label_ids))
        expected_keys.remove(-1)

        assert sorted(list(computed_thresholds.keys())) == sorted(expected_keys)

    @pytest.mark.parametrize(
        "tolerance, expected_thresholds",
        [
            (0.0, [0.2, -0.1, 0.2]),
            (0.75, [-2.9, -0.1, -4.3]),
            (0.72, [-2.7, -0.1, -4.0]),
            (0.78, [-2.9, -0.1, -4.3]),
            (1.0, [-4.1, -0.1, -5.5]),
        ],
    )
    def test_pick_thresholds_for_labels(
        self, tolerance: float, expected_thresholds: List[float]
    ):
        label_id_tolerance_thresholds = {
            0: [
                0.2,
                0.2,
                0.2,
                0.2,
                0.2,
                0.2,
                -0.1,
                -0.1,
                -0.5,
                -0.5,
                -1.2,
                -1.2,
                -2.3,
                -2.3,
                -2.7,
                -2.9,
                -3.2,
                -3.2,
                -4.1,
                -4.1,
            ],
            3: [
                -0.1,
                -0.1,
                -0.1,
                -0.1,
                -0.1,
                -0.1,
                -0.1,
                -0.1,
                -0.1,
                -0.1,
                -0.1,
                -0.1,
                -0.1,
                -0.1,
                -0.1,
                -0.1,
                -0.1,
                -0.1,
                -0.1,
                -0.1,
            ],
            4: [0.2 - (index * 0.3) for index in range(20)],
        }
        thresholds = UnexpecTEDIntentPolicy._pick_thresholds(
            label_id_tolerance_thresholds, tolerance
        )
        assert sorted(list(thresholds.keys())) == sorted(
            list(label_id_tolerance_thresholds.keys())
        )
        computed_values = list(thresholds.values())
        assert expected_thresholds == computed_values

    @pytest.mark.parametrize(
        "predicted_similarity, threshold_value, is_unlikely",
        [(1.2, 0.2, False), (0.3, -0.1, False), (-1.5, 0.03, True)],
    )
    def test_unlikely_intent_check(
        self,
        trained_policy: UnexpecTEDIntentPolicy,
        model_storage: ModelStorage,
        resource: Resource,
        execution_context: ExecutionContext,
        default_domain: Domain,
        predicted_similarity: float,
        threshold_value: float,
        is_unlikely: bool,
        tmp_path: Path,
    ):
        loaded_policy = self.persist_and_load_policy(
            trained_policy, model_storage, resource, execution_context
        )
        # Construct dummy similarities
        similarities = np.array([[0.0] * len(default_domain.intents)])
        dummy_intent_index = 4
        similarities[0, dummy_intent_index] = predicted_similarity

        loaded_policy.label_thresholds[dummy_intent_index] = threshold_value
        query_intent = default_domain.intents[dummy_intent_index]

        unlikely_intent_prediction = loaded_policy._check_unlikely_intent(
            default_domain, similarities, query_intent
        )

        assert is_unlikely == unlikely_intent_prediction

    def test_should_check_for_intent(
        self,
        trained_policy: UnexpecTEDIntentPolicy,
        model_storage: ModelStorage,
        resource: Resource,
        execution_context: ExecutionContext,
        default_domain: Domain,
        tmp_path: Path,
    ):
        loaded_policy = self.persist_and_load_policy(
            trained_policy, model_storage, resource, execution_context
        )

        intent_index = 0
        assert (
            loaded_policy._should_check_for_intent(
                default_domain.intents[intent_index], default_domain
            )
            is False
        )

        intent_index = 4
        assert loaded_policy._should_check_for_intent(
            default_domain.intents[intent_index], default_domain
        )

        loaded_policy.config[IGNORE_INTENTS_LIST] = [
            default_domain.intents[intent_index]
        ]
        assert (
            loaded_policy._should_check_for_intent(
                default_domain.intents[intent_index], default_domain
            )
            is False
        )

    def test_no_action_unlikely_intent_prediction(
        self,
        trained_policy: UnexpecTEDIntentPolicy,
        model_storage: ModelStorage,
        resource: Resource,
        execution_context: ExecutionContext,
        default_domain: Domain,
        tmp_path: Path,
    ):
        loaded_policy = self.persist_and_load_policy(
            trained_policy, model_storage, resource, execution_context
        )

        expected_probabilities = [0] * default_domain.num_actions

        interpreter = RegexInterpreter()
        tracker = DialogueStateTracker(sender_id="init", slots=default_domain.slots)
        prediction = loaded_policy.predict_action_probabilities(
            tracker, default_domain, interpreter
        )

        assert prediction.probabilities == expected_probabilities

        tracker.update_with_events(
            [
                UserUttered(text="hello", intent={"name": "greet"}),
                ActionExecuted(action_name="utter_greet"),
            ],
            default_domain,
        )
        prediction = loaded_policy.predict_action_probabilities(
            tracker, default_domain, interpreter
        )

        assert prediction.probabilities == expected_probabilities

        loaded_policy.model = None

        prediction = loaded_policy.predict_action_probabilities(
            tracker, default_domain, interpreter
        )

        assert prediction.probabilities == expected_probabilities

    @pytest.mark.parametrize(
        "predicted_similarity, threshold_value, is_unlikely",
        [(1.2, 0.2, False), (0.3, -0.1, False), (-1.5, 0.03, True)],
    )
    def test_action_unlikely_intent_prediction(
        self,
        trained_policy: UnexpecTEDIntentPolicy,
        model_storage: ModelStorage,
        resource: Resource,
        execution_context: ExecutionContext,
        default_domain: Domain,
        predicted_similarity,
        threshold_value,
        is_unlikely,
        monkeypatch: MonkeyPatch,
        tmp_path: Path,
    ):
        loaded_policy = self.persist_and_load_policy(
            trained_policy, model_storage, resource, execution_context
        )

        similarities = np.array([[[0.0] * len(default_domain.intents)]])

        dummy_intent_index = 4
        similarities[0, 0, dummy_intent_index] = predicted_similarity
        query_intent = default_domain.intents[dummy_intent_index]

        loaded_policy.label_thresholds[dummy_intent_index] = threshold_value

        interpreter = RegexInterpreter()
        tracker = DialogueStateTracker(sender_id="init", slots=default_domain.slots)

        tracker.update_with_events(
            [UserUttered(text="hello", intent={"name": query_intent})], default_domain,
        )

        # Preset the model predictions to the similarity values
        # so that we don't need to hardcode for particular model predictions.
        monkeypatch.setattr(
            loaded_policy.model,
            "run_inference",
            lambda data: {"similarities": similarities},
        )

        prediction = loaded_policy.predict_action_probabilities(
            tracker, default_domain, interpreter
        )

        if not is_unlikely:
            assert prediction.probabilities == [0.0] * default_domain.num_actions
        else:
            assert (
                prediction.probabilities[
                    default_domain.index_for_action(ACTION_UNLIKELY_INTENT_NAME)
                ]
                == 1.0
            )

            # Make sure metadata is set. The exact structure
            # of the metadata is tested separately and
            # not as part of this test.
            assert prediction.action_metadata is not None

    @pytest.mark.parametrize(
        "tracker_events, should_skip",
        [
            ([], True),
            ([ActionExecuted("action_listen")], True),
            (
                [
                    ActionExecuted("action_listen"),
                    UserUttered("hi", intent={"name": "greet"}),
                ],
                False,
            ),
            (
                [
                    ActionExecuted("action_listen"),
                    UserUttered("hi", intent={"name": "greet"}),
                    EntitiesAdded([{"name": "dummy"}]),
                ],
                False,
            ),
            (
                [
                    ActionExecuted("action_listen"),
                    UserUttered("hi", intent={"name": "greet"}),
                    SlotSet("name"),
                ],
                False,
            ),
            (
                [
                    ActiveLoop("loop"),
                    ActionExecuted("action_listen"),
                    UserUttered("hi", intent={"name": "greet"}),
                    ActionExecutionRejected("loop"),
                ],
                False,
            ),
            (
                [
                    ActionExecuted("action_listen"),
                    UserUttered("hi", intent={"name": "greet"}),
                    ActionExecuted("utter_greet"),
                ],
                True,
            ),
        ],
    )
    def test_skip_predictions_to_prevent_loop(
        self,
        trained_policy: UnexpecTEDIntentPolicy,
        model_storage: ModelStorage,
        resource: Resource,
        execution_context: ExecutionContext,
        default_domain: Domain,
        caplog: LogCaptureFixture,
        tracker_events: List[Event],
        should_skip: bool,
        tmp_path: Path,
    ):
        caplog.set_level(logging.DEBUG)
        loaded_policy = self.persist_and_load_policy(
            trained_policy, model_storage, resource, execution_context
        )
        interpreter = RegexInterpreter()
        tracker = DialogueStateTracker(sender_id="init", slots=default_domain.slots)
        tracker.update_with_events(tracker_events, default_domain)

        prediction = loaded_policy.predict_action_probabilities(
            tracker, default_domain, interpreter
        )

        assert (
            "Skipping predictions for UnexpecTEDIntentPolicy" in caplog.text
        ) == should_skip

        if should_skip:
            assert prediction.probabilities == loaded_policy._default_predictions(
                default_domain
            )

    @pytest.mark.parametrize(
        "tracker_events_with_action, tracker_events_without_action",
        [
            (
                [
                    ActionExecuted(ACTION_LISTEN_NAME),
                    UserUttered(text="hello", intent={"name": "greet"}),
                    ActionExecuted(ACTION_UNLIKELY_INTENT_NAME),
                    ActionExecuted("utter_greet"),
                    UserUttered(text="sad", intent={"name": "thank_you"}),
                ],
                [
                    ActionExecuted(ACTION_LISTEN_NAME),
                    UserUttered(text="hello", intent={"name": "greet"}),
                    ActionExecuted("utter_greet"),
                    UserUttered(text="sad", intent={"name": "thank_you"}),
                ],
            ),
            (
                [
                    ActionExecuted(ACTION_LISTEN_NAME),
                    UserUttered(text="hello", intent={"name": "greet"}),
                    EntitiesAdded(entities=[{"entity": "name", "value": "Peter"},]),
                    ActionExecuted(ACTION_UNLIKELY_INTENT_NAME),
                    ActionExecuted("utter_greet"),
                    UserUttered(text="sad", intent={"name": "thank_you"}),
                ],
                [
                    ActionExecuted(ACTION_LISTEN_NAME),
                    UserUttered(text="hello", intent={"name": "greet"}),
                    EntitiesAdded(entities=[{"entity": "name", "value": "Peter"},]),
                    ActionExecuted("utter_greet"),
                    UserUttered(text="sad", intent={"name": "thank_you"}),
                ],
            ),
            (
                [
                    ActionExecuted(ACTION_LISTEN_NAME),
                    UserUttered(text="hello", intent={"name": "greet"}),
                    ActionExecuted(ACTION_UNLIKELY_INTENT_NAME),
                    ActionExecuted("some_form"),
                    ActiveLoop("some_form"),
                    ActionExecuted(ACTION_LISTEN_NAME),
                    UserUttered(text="default", intent={"name": "default"}),
                    ActionExecuted(ACTION_UNLIKELY_INTENT_NAME),
                    UserUttered(text="sad", intent={"name": "thank_you"}),
                ],
                [
                    ActionExecuted(ACTION_LISTEN_NAME),
                    UserUttered(text="hello", intent={"name": "greet"}),
                    ActionExecuted(ACTION_UNLIKELY_INTENT_NAME),
                    ActionExecuted("some_form"),
                    ActiveLoop("some_form"),
                    ActionExecuted(ACTION_LISTEN_NAME),
                    UserUttered(text="default", intent={"name": "default"}),
                    UserUttered(text="sad", intent={"name": "thank_you"}),
                ],
            ),
        ],
    )
    def test_ignore_action_unlikely_intent(
        self,
        trained_policy: UnexpecTEDIntentPolicy,
        model_storage: ModelStorage,
        resource: Resource,
        execution_context: ExecutionContext,
        default_domain: Domain,
        tracker_events_with_action: List[Event],
        tracker_events_without_action: List[Event],
        tmp_path: Path,
    ):
        loaded_policy = self.persist_and_load_policy(
            trained_policy, model_storage, resource, execution_context
        )
        interpreter = RegexInterpreter()
        tracker_with_action = DialogueStateTracker.from_events(
            "test 1", evts=tracker_events_with_action
        )
        tracker_without_action = DialogueStateTracker.from_events(
            "test 2", evts=tracker_events_without_action
        )
        prediction_with_action = loaded_policy.predict_action_probabilities(
            tracker_with_action, default_domain, interpreter
        )
        prediction_without_action = loaded_policy.predict_action_probabilities(
            tracker_without_action, default_domain, interpreter
        )

        # If the weights didn't change then both trackers
        # should result in same prediction. For `UnexpecTEDIntentPolicy`, the real
        # prediction is inside action metadata.
        assert (
            prediction_with_action.action_metadata
            == prediction_without_action.action_metadata
        )

    def test_label_embedding_collection(self, trained_policy: UnexpecTEDIntentPolicy):
        label_ids = tf.constant([[[2], [-1]], [[1], [2]], [[0], [-1]]], dtype=tf.int32)

        all_label_embeddings = np.random.random((10, 20))

        # `-1` is used as padding label id. The embedding for it
        # will be the same as `label_id=0`
        expected_extracted_label_embeddings = tf.constant(
            np.concatenate(
                [
                    all_label_embeddings[2],
                    all_label_embeddings[0],
                    all_label_embeddings[1],
                    all_label_embeddings[2],
                    all_label_embeddings[0],
                    all_label_embeddings[0],
                ]
            ).reshape((3, 2, 20)),
            dtype=tf.float32,
        )

        actual_extracted_label_embeddings = trained_policy.model._get_labels_embed(
            label_ids, tf.constant(all_label_embeddings, dtype=tf.float32)
        )

        assert np.all(
            expected_extracted_label_embeddings == actual_extracted_label_embeddings
        )

    @pytest.mark.parametrize(
        "query_intent_index, ranking_length", [(0, 0), (1, 3), (2, 1), (5, 0)]
    )
    def test_collect_action_metadata(
        self,
        trained_policy: UnexpecTEDIntentPolicy,
        model_storage: ModelStorage,
        resource: Resource,
        execution_context: ExecutionContext,
        default_domain: Domain,
        tmp_path: Path,
        query_intent_index: int,
        ranking_length: int,
    ):
        loaded_policy = self.persist_and_load_policy(
            trained_policy, model_storage, resource, execution_context
        )

        def test_individual_label_metadata(
            label_metadata: Dict[Text, Optional[float]],
            all_thresholds: Dict[int, float],
            all_similarities: np.array,
            label_index: int,
        ):

            expected_score = all_similarities[0][label_index]
            expected_threshold = (
                all_thresholds[label_index] if label_index in all_thresholds else None
            )
            expected_severity = (
                expected_threshold - expected_score if expected_threshold else None
            )

            assert label_metadata.get(SCORE_KEY) == expected_score
            assert label_metadata.get(THRESHOLD_KEY) == expected_threshold
            assert label_metadata.get(SEVERITY_KEY) == expected_severity

        # Monkey-patch certain attributes of the policy to make the testing easier.
        label_thresholds = {0: 1.2, 1: -0.3, 4: -2.3, 5: 0.2}
        loaded_policy.label_thresholds = label_thresholds
        loaded_policy.config[RANKING_LENGTH] = ranking_length

        # Some dummy similarities
        similarities = np.array([[3.2, 0.2, -1.2, -4.3, -5.1, 2.3]])

        query_intent = default_domain.intents[query_intent_index]

        metadata = loaded_policy._collect_action_metadata(
            default_domain, similarities, query_intent=query_intent
        )

        # Expected outer-most keys
        assert sorted(list(metadata.keys())) == sorted([QUERY_INTENT_KEY, RANKING_KEY])

        # Schema validation for query intent key
        assert sorted(list(metadata[QUERY_INTENT_KEY].keys())) == sorted(
            [NAME, SCORE_KEY, THRESHOLD_KEY, SEVERITY_KEY]
        )

        # Test all elements of metadata for query intent
        assert metadata[QUERY_INTENT_KEY].get(NAME) == query_intent
        test_individual_label_metadata(
            metadata.get(QUERY_INTENT_KEY),
            label_thresholds,
            similarities,
            query_intent_index,
        )

        # Check if ranking is sorted correctly and truncated to `ranking_length`
        sorted_label_similarities = sorted(
            [(index, score) for index, score in enumerate(similarities[0])],
            key=lambda x: -x[1],
        )
        sorted_label_similarities = (
            sorted_label_similarities[:ranking_length]
            if ranking_length
            else sorted_label_similarities
        )
        expected_label_rankings = [
            default_domain.intents[index] for index, _ in sorted_label_similarities
        ]
        collected_label_rankings = [
            label_metadata.get(NAME) for label_metadata in metadata.get(RANKING_KEY)
        ]
        assert collected_label_rankings == expected_label_rankings

        # Test all elements of metadata for all labels in ranking
        for label_metadata in metadata.get(RANKING_KEY):
            label_index = default_domain.intents.index(label_metadata.get(NAME))
            test_individual_label_metadata(
                label_metadata, label_thresholds, similarities, label_index
            )

    @pytest.mark.parametrize(
        "tracker_events_for_training, expected_trackers_with_events",
        [
            # Filter because of no intent and action name
            (
                [
                    [
                        ActionExecuted(ACTION_LISTEN_NAME),
                        UserUttered(text="hello", intent={"name": "greet"}),
                        ActionExecuted("utter_greet"),
                        ActionExecuted(ACTION_LISTEN_NAME),
                        UserUttered(
                            text="happy to make it work", intent={"name": "goodbye"}
                        ),
                        ActionExecuted("utter_goodbye"),
                        ActionExecuted(ACTION_LISTEN_NAME),
                    ],
                    [
                        ActionExecuted(ACTION_LISTEN_NAME),
                        UserUttered(text="hello"),
                        ActionExecuted("utter_greet"),
                        ActionExecuted(ACTION_LISTEN_NAME),
                        UserUttered(text="happy to make it work"),
                        ActionExecuted(action_text="Great!"),
                        ActionExecuted(ACTION_LISTEN_NAME),
                    ],
                ],
                [
                    [
                        ActionExecuted(ACTION_LISTEN_NAME),
                        UserUttered(text="hello", intent={"name": "greet"}),
                        ActionExecuted("utter_greet"),
                        ActionExecuted(ACTION_LISTEN_NAME),
                        UserUttered(
                            text="happy to make it work", intent={"name": "goodbye"}
                        ),
                        ActionExecuted("utter_goodbye"),
                        ActionExecuted(ACTION_LISTEN_NAME),
                    ],
                ],
            ),
            # Filter because of no action name
            (
                [
                    [
                        ActionExecuted(ACTION_LISTEN_NAME),
                        UserUttered(text="hello", intent={"name": "greet"}),
                        ActionExecuted("utter_greet"),
                        ActionExecuted(ACTION_LISTEN_NAME),
                        UserUttered(
                            text="happy to make it work", intent={"name": "goodbye"}
                        ),
                        ActionExecuted("utter_goodbye"),
                        ActionExecuted(ACTION_LISTEN_NAME),
                    ],
                    [
                        ActionExecuted(ACTION_LISTEN_NAME),
                        UserUttered(text="hello"),
                        ActionExecuted("utter_greet"),
                        ActionExecuted(ACTION_LISTEN_NAME),
                        UserUttered(
                            text="happy to make it work", intent={"name": "goodbye"}
                        ),
                        ActionExecuted(action_text="Great!"),
                        ActionExecuted(ACTION_LISTEN_NAME),
                    ],
                ],
                [
                    [
                        ActionExecuted(ACTION_LISTEN_NAME),
                        UserUttered(text="hello", intent={"name": "greet"}),
                        ActionExecuted("utter_greet"),
                        ActionExecuted(ACTION_LISTEN_NAME),
                        UserUttered(
                            text="happy to make it work", intent={"name": "goodbye"}
                        ),
                        ActionExecuted("utter_goodbye"),
                        ActionExecuted(ACTION_LISTEN_NAME),
                    ],
                ],
            ),
            # Filter because of no intent
            (
                [
                    [
                        ActionExecuted(ACTION_LISTEN_NAME),
                        UserUttered(text="hello", intent={"name": "greet"}),
                        ActionExecuted("utter_greet"),
                        ActionExecuted(ACTION_LISTEN_NAME),
                        UserUttered(
                            text="happy to make it work", intent={"name": "goodbye"}
                        ),
                        ActionExecuted("utter_goodbye"),
                        ActionExecuted(ACTION_LISTEN_NAME),
                    ],
                    [
                        ActionExecuted(ACTION_LISTEN_NAME),
                        UserUttered(text="hello"),
                        ActionExecuted("utter_greet"),
                        ActionExecuted(ACTION_LISTEN_NAME),
                        UserUttered(text="happy to make it work"),
                        ActionExecuted("utter_goodbye"),
                        ActionExecuted(ACTION_LISTEN_NAME),
                    ],
                ],
                [
                    [
                        ActionExecuted(ACTION_LISTEN_NAME),
                        UserUttered(text="hello", intent={"name": "greet"}),
                        ActionExecuted("utter_greet"),
                        ActionExecuted(ACTION_LISTEN_NAME),
                        UserUttered(
                            text="happy to make it work", intent={"name": "goodbye"}
                        ),
                        ActionExecuted("utter_goodbye"),
                        ActionExecuted(ACTION_LISTEN_NAME),
                    ],
                ],
            ),
            # No filter needed
            (
                [
                    [
                        ActionExecuted(ACTION_LISTEN_NAME),
                        UserUttered(text="hello", intent={"name": "greet"}),
                        ActionExecuted("utter_greet"),
                        ActionExecuted(ACTION_LISTEN_NAME),
                        UserUttered(
                            text="happy to make it work", intent={"name": "goodbye"}
                        ),
                        ActionExecuted("utter_goodbye"),
                        ActionExecuted(ACTION_LISTEN_NAME),
                    ],
                ],
                [
                    [
                        ActionExecuted(ACTION_LISTEN_NAME),
                        UserUttered(text="hello", intent={"name": "greet"}),
                        ActionExecuted("utter_greet"),
                        ActionExecuted(ACTION_LISTEN_NAME),
                        UserUttered(
                            text="happy to make it work", intent={"name": "goodbye"}
                        ),
                        ActionExecuted("utter_goodbye"),
                        ActionExecuted(ACTION_LISTEN_NAME),
                    ],
                ],
            ),
            # Filter to return empty list of trackers
            (
                [
                    [
                        ActionExecuted(ACTION_LISTEN_NAME),
                        UserUttered(text="hello", intent={"name": "greet"}),
                        ActionExecuted("utter_greet"),
                        ActionExecuted(ACTION_LISTEN_NAME),
                        UserUttered(
                            text="happy to make it work", intent={"name": "goodbye"}
                        ),
                        ActionExecuted(action_text="Great!"),
                        ActionExecuted(ACTION_LISTEN_NAME),
                    ],
                ],
                [],
            ),
        ],
    )
    def test_filter_training_trackers(
        self,
        tracker_events_for_training: List[List[Event]],
        expected_trackers_with_events: List[List[Event]],
        domain: Domain,
    ):
        trackers_for_training = [
            TrackerWithCachedStates.from_events(
                sender_id=f"{tracker_index}", evts=events, domain=domain
            )
            for tracker_index, events in enumerate(tracker_events_for_training)
        ]

        filtered_trackers = UnexpecTEDIntentPolicy._get_trackers_for_training(
            trackers_for_training
        )
        assert len(filtered_trackers) == len(expected_trackers_with_events)
        for collected_tracker, expected_tracker_events in zip(
            filtered_trackers, expected_trackers_with_events
        ):
            collected_tracker_events = list(collected_tracker.events)
            assert collected_tracker_events == expected_tracker_events

<<<<<<< HEAD

    # TODO: This test can be dropped in favor of the implementation
    # `TestTEDPolicy` once this policy has been migrated to `GraphComponent`.
    @pytest.mark.parametrize(
        "should_finetune, epoch_override, expected_epoch_value",
        [
            (True, TEDPolicy.defaults[EPOCHS] + 1, TEDPolicy.defaults[EPOCHS] + 1),
            (
                False,
                TEDPolicy.defaults[EPOCHS] + 1,
                TEDPolicy.defaults[EPOCHS],
            ),  # trained_policy uses default epochs during training
        ],
    )
    def test_epoch_override_when_loaded(
        self,
        trained_policy: TEDPolicy,
        should_finetune: bool,
        epoch_override: int,
        expected_epoch_value: int,
        tmp_path: Path,
    ):
        # persist and load in appropriate mode
        trained_policy.persist(tmp_path)
        loaded_policy = self._policy_class_to_test().load(
            tmp_path, should_finetune=should_finetune, epoch_override=epoch_override
        )

        assert loaded_policy.config[EPOCHS] == expected_epoch_value

=======
>>>>>>> 6b26632e

@pytest.mark.parametrize(
    "tracker_events, skip_training",
    [
        (
            [
                [
                    ActionExecuted(ACTION_LISTEN_NAME),
                    UserUttered(text="hello", intent={"name": "greet"}),
                    ActionExecuted("utter_greet"),
                    ActionExecuted(ACTION_LISTEN_NAME),
                    UserUttered(
                        text="happy to make it work", intent={"name": "goodbye"}
                    ),
                    ActionExecuted("utter_goodbye"),
                    ActionExecuted(ACTION_LISTEN_NAME),
                ],
                [
                    ActionExecuted(ACTION_LISTEN_NAME),
                    UserUttered(text="hello"),
                    ActionExecuted("utter_greet"),
                    ActionExecuted(ACTION_LISTEN_NAME),
                    UserUttered(text="happy to make it work"),
                    ActionExecuted(action_text="Great!"),
                    ActionExecuted(ACTION_LISTEN_NAME),
                ],
            ],
            False,
        ),
        (
            [
                [
                    ActionExecuted(ACTION_LISTEN_NAME),
                    UserUttered(text="hello"),
                    ActionExecuted("utter_greet"),
                    ActionExecuted(ACTION_LISTEN_NAME),
                    UserUttered(text="happy to make it work"),
                    ActionExecuted(action_text="Great!"),
                    ActionExecuted(ACTION_LISTEN_NAME),
                ],
            ],
            True,
        ),
        (
            [
                [
                    ActionExecuted(ACTION_LISTEN_NAME),
                    UserUttered(text="hello"),
                    ActionExecuted("utter_greet"),
                    ActionExecuted(ACTION_LISTEN_NAME),
                    UserUttered(text="happy to make it work"),
                    ActionExecuted("utter_goodbye"),
                    ActionExecuted(ACTION_LISTEN_NAME),
                ],
            ],
            True,
        ),
        (
            [
                [
                    ActionExecuted(ACTION_LISTEN_NAME),
                    UserUttered(text="hello"),
                    ActionExecuted("utter_greet"),
                    ActionExecuted(ACTION_LISTEN_NAME),
                    UserUttered(
                        text="happy to make it work", intent={"name": "goodbye"}
                    ),
                    ActionExecuted(action_text="Great!"),
                    ActionExecuted(ACTION_LISTEN_NAME),
                ],
            ],
            True,
        ),
    ],
)
def test_train_with_e2e_data(
    default_model_storage: ModelStorage,
    default_execution_context: ExecutionContext,
    tracker_events: List[List[Event]],
    skip_training: bool,
    domain: Domain,
):
    policy = UnexpecTEDIntentPolicy(
        UnexpecTEDIntentPolicy.get_default_config(),
        default_model_storage,
        Resource("UnexpecTEDIntentPolicy"),
        default_execution_context,
        featurizer=IntentMaxHistoryTrackerFeaturizer(
            IntentTokenizerSingleStateFeaturizer()
        ),
    )
    trackers_for_training = [
        TrackerWithCachedStates.from_events(
            sender_id=f"{tracker_index}", evts=events, domain=domain
        )
        for tracker_index, events in enumerate(tracker_events)
    ]
    if skip_training:
        with pytest.warns(UserWarning):
            policy.train(trackers_for_training, domain, interpreter=RegexInterpreter())
    else:
        policy.train(trackers_for_training, domain, interpreter=RegexInterpreter())<|MERGE_RESOLUTION|>--- conflicted
+++ resolved
@@ -1090,39 +1090,6 @@
             collected_tracker_events = list(collected_tracker.events)
             assert collected_tracker_events == expected_tracker_events
 
-<<<<<<< HEAD
-
-    # TODO: This test can be dropped in favor of the implementation
-    # `TestTEDPolicy` once this policy has been migrated to `GraphComponent`.
-    @pytest.mark.parametrize(
-        "should_finetune, epoch_override, expected_epoch_value",
-        [
-            (True, TEDPolicy.defaults[EPOCHS] + 1, TEDPolicy.defaults[EPOCHS] + 1),
-            (
-                False,
-                TEDPolicy.defaults[EPOCHS] + 1,
-                TEDPolicy.defaults[EPOCHS],
-            ),  # trained_policy uses default epochs during training
-        ],
-    )
-    def test_epoch_override_when_loaded(
-        self,
-        trained_policy: TEDPolicy,
-        should_finetune: bool,
-        epoch_override: int,
-        expected_epoch_value: int,
-        tmp_path: Path,
-    ):
-        # persist and load in appropriate mode
-        trained_policy.persist(tmp_path)
-        loaded_policy = self._policy_class_to_test().load(
-            tmp_path, should_finetune=should_finetune, epoch_override=epoch_override
-        )
-
-        assert loaded_policy.config[EPOCHS] == expected_epoch_value
-
-=======
->>>>>>> 6b26632e
 
 @pytest.mark.parametrize(
     "tracker_events, skip_training",
