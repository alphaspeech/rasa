<<<<<<< HEAD
import aiohttp
=======
import asyncio
>>>>>>> e44270ae
import datetime
import uuid

import pytest
from aioresponses import aioresponses
from unittest.mock import patch

import rasa.utils.io
from rasa.core import jobs
from rasa.core.channels.channel import CollectingOutputChannel, UserMessage
from rasa.core.events import (
    ActionExecuted,
    BotUttered,
    ReminderCancelled,
    ReminderScheduled,
    Restarted,
    UserUttered,
)
<<<<<<< HEAD
from rasa.core.trackers import DialogueStateTracker
from rasa.core.slots import Slot
from rasa.core.processor import MessageProcessor
=======
>>>>>>> e44270ae
from rasa.core.interpreter import RasaNLUHttpInterpreter
from rasa.core.processor import MessageProcessor
from rasa.utils.endpoints import EndpointConfig
from tests.utilities import json_of_latest_request, latest_request

import logging
logger = logging.getLogger(__name__)


@pytest.fixture(scope="session")
def loop():
    loop = asyncio.new_event_loop()
    asyncio.set_event_loop(loop)
    loop = rasa.utils.io.enable_async_loop_debugging(loop)
    yield loop
    loop.close()


async def test_message_processor(
    default_channel: CollectingOutputChannel, default_processor: MessageProcessor
):
    await default_processor.handle_message(
        UserMessage('/greet{"name":"Core"}', default_channel)
    )
    assert {
        "recipient_id": "default",
        "text": "hey there Core!",
    } == default_channel.latest_output()


async def test_message_id_logging(default_processor: MessageProcessor):
    from rasa.core.trackers import DialogueStateTracker

    message = UserMessage("If Meg was an egg would she still have a leg?")
    tracker = DialogueStateTracker("1", [])
    await default_processor._handle_message_with_tracker(message, tracker)
    logged_event = tracker.events[-1]

    assert logged_event.message_id == message.message_id
    assert logged_event.message_id is not None


async def test_parsing(default_processor: MessageProcessor):
    message = UserMessage('/greet{"name": "boy"}')
    parsed = await default_processor._parse_message(message)
    assert parsed["intent"]["name"] == "greet"
    assert parsed["entities"][0]["entity"] == "name"


async def test_http_parsing():  
    message = UserMessage("lunch?")

    endpoint = EndpointConfig("https://interpreter.com")
    with aioresponses() as mocked:
        mocked.post("https://interpreter.com/model/parse", repeat=True, status=200)

        inter = RasaNLUHttpInterpreter(endpoint=endpoint)
        try:
            await MessageProcessor(inter, None, None, None, None)._parse_message(
                message
            )
        except KeyError:
            pass  # logger looks for intent and entities, so we except

        r = latest_request(mocked, "POST", "https://interpreter.com/model/parse")

        assert r

async def mocked_parse(self, text, message_id=None, tracker=None):
    """Mock parsing a text message and augment it with the slot value 
    from the tracker's state"""

    return {
        "intent": {"name": "", "confidence": 0.0},
        "entities": [],
        "text": text,
        "requested_language": tracker.get_slot("requested_language")
    }
    
async def test_parsing_with_tracker():
    message = UserMessage("lunch?")
    tracker = DialogueStateTracker.from_dict("1", [], [Slot("requested_language")])

    # we'll expect this value 'en' to be part of the result from the interpreter
    tracker._set_slot("requested_language", "en")

    endpoint = EndpointConfig("https://interpreter.com")
    with aioresponses() as mocked:
        mocked.post("https://interpreter.com/parse", repeat=True, status=200)

        # mock the parse function with the one defined for this test
        with patch.object(RasaNLUHttpInterpreter, "parse", mocked_parse):
            interpreter = RasaNLUHttpInterpreter(endpoint=endpoint)
            result = await MessageProcessor(interpreter, None, None, tracker, None)._parse_message(
                message,
                tracker
            )
            assert result["requested_language"] == "en"


async def test_reminder_scheduled(
    default_channel: CollectingOutputChannel, default_processor: MessageProcessor
):
    sender_id = uuid.uuid4().hex

    reminder = ReminderScheduled("utter_greet", datetime.datetime.now())
    tracker = default_processor.tracker_store.get_or_create_tracker(sender_id)

    tracker.update(UserUttered("test"))
    tracker.update(ActionExecuted("action_reminder_reminder"))
    tracker.update(reminder)

    default_processor.tracker_store.save(tracker)
    await default_processor.handle_reminder(
        reminder, sender_id, default_channel, default_processor.nlg
    )

    # retrieve the updated tracker
    t = default_processor.tracker_store.retrieve(sender_id)
    assert t.events[-4] == UserUttered(None)
    assert t.events[-3] == ActionExecuted("utter_greet")
    assert t.events[-2] == BotUttered(
        "hey there None!",
        {
            "elements": None,
            "buttons": None,
            "quick_replies": None,
            "attachment": None,
            "image": None,
            "custom": None,
        },
    )
    assert t.events[-1] == ActionExecuted("action_listen")


async def test_reminder_aborted(
    default_channel: CollectingOutputChannel, default_processor: MessageProcessor
):
    sender_id = uuid.uuid4().hex

    reminder = ReminderScheduled(
        "utter_greet", datetime.datetime.now(), kill_on_user_message=True
    )
    tracker = default_processor.tracker_store.get_or_create_tracker(sender_id)

    tracker.update(reminder)
    tracker.update(UserUttered("test"))  # cancels the reminder

    default_processor.tracker_store.save(tracker)
    await default_processor.handle_reminder(
        reminder, sender_id, default_channel, default_processor.nlg
    )

    # retrieve the updated tracker
    t = default_processor.tracker_store.retrieve(sender_id)
    assert len(t.events) == 3  # nothing should have been executed


async def test_reminder_cancelled(
    default_channel: CollectingOutputChannel, default_processor: MessageProcessor
):
    sender_ids = [uuid.uuid4().hex, uuid.uuid4().hex]
    trackers = []
    for sender_id in sender_ids:
        tracker = default_processor.tracker_store.get_or_create_tracker(sender_id)

        tracker.update(UserUttered("test"))
        tracker.update(ActionExecuted("action_reminder_reminder"))
        tracker.update(
            ReminderScheduled(
                "utter_greet", datetime.datetime.now(), kill_on_user_message=True
            )
        )
        trackers.append(tracker)

    # cancel reminder for the first user
    trackers[0].update(ReminderCancelled("utter_greet"))

<<<<<<< HEAD
    for t in trackers:
        default_processor.tracker_store.save(t)
        d = Dispatcher(sender_id, out, default_processor.nlg)
        await default_processor._schedule_reminders(t.events, t, d)
=======
    for tracker in trackers:
        default_processor.tracker_store.save(tracker)
        await default_processor._schedule_reminders(
            tracker.events, tracker, default_channel, default_processor.nlg
        )
>>>>>>> e44270ae
    # check that the jobs were added
    assert len((await jobs.scheduler()).get_jobs()) == 2

    for tracker in trackers:
        await default_processor._cancel_reminders(tracker.events, tracker)
    # check that only one job was removed
    assert len((await jobs.scheduler()).get_jobs()) == 1

    # execute the jobs
    await asyncio.sleep(3)

    tracker_0 = default_processor.tracker_store.retrieve(sender_ids[0])
    # there should be no utter_greet action
    assert ActionExecuted("utter_greet") not in tracker_0.events

    tracker_1 = default_processor.tracker_store.retrieve(sender_ids[1])
    # there should be utter_greet action
    assert ActionExecuted("utter_greet") in tracker_1.events


async def test_reminder_restart(
    default_channel: CollectingOutputChannel, default_processor: MessageProcessor
):
    sender_id = uuid.uuid4().hex

    reminder = ReminderScheduled(
        "utter_greet", datetime.datetime.now(), kill_on_user_message=False
    )
    tracker = default_processor.tracker_store.get_or_create_tracker(sender_id)

    tracker.update(reminder)
    tracker.update(Restarted())  # cancels the reminder
    tracker.update(UserUttered("test"))

    default_processor.tracker_store.save(tracker)
    await default_processor.handle_reminder(
        reminder, sender_id, default_channel, default_processor.nlg
    )

    # retrieve the updated tracker
    t = default_processor.tracker_store.retrieve(sender_id)
    assert len(t.events) == 4  # nothing should have been executed<|MERGE_RESOLUTION|>--- conflicted
+++ resolved
@@ -1,8 +1,5 @@
-<<<<<<< HEAD
 import aiohttp
-=======
 import asyncio
->>>>>>> e44270ae
 import datetime
 import uuid
 
@@ -21,12 +18,9 @@
     Restarted,
     UserUttered,
 )
-<<<<<<< HEAD
 from rasa.core.trackers import DialogueStateTracker
 from rasa.core.slots import Slot
 from rasa.core.processor import MessageProcessor
-=======
->>>>>>> e44270ae
 from rasa.core.interpreter import RasaNLUHttpInterpreter
 from rasa.core.processor import MessageProcessor
 from rasa.utils.endpoints import EndpointConfig
@@ -205,18 +199,11 @@
     # cancel reminder for the first user
     trackers[0].update(ReminderCancelled("utter_greet"))
 
-<<<<<<< HEAD
-    for t in trackers:
-        default_processor.tracker_store.save(t)
-        d = Dispatcher(sender_id, out, default_processor.nlg)
-        await default_processor._schedule_reminders(t.events, t, d)
-=======
     for tracker in trackers:
         default_processor.tracker_store.save(tracker)
         await default_processor._schedule_reminders(
             tracker.events, tracker, default_channel, default_processor.nlg
         )
->>>>>>> e44270ae
     # check that the jobs were added
     assert len((await jobs.scheduler()).get_jobs()) == 2
 
