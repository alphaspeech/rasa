--- conflicted
+++ resolved
@@ -36,12 +36,7 @@
     name: "Type Check"
     python: 3.6
     script:
-<<<<<<< HEAD
-    - pip install pytype==2019.05.31
-    - pytype --keep-going rasa
-=======
     - make types
->>>>>>> f20651bc
   - &run-tests
     stage: test
     name: "Test 3.5"
