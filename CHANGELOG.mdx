---
id: changelog
sidebar_label: Rasa Open Source Change Log
title: Rasa Open Source Change Log
---

All notable changes to this project will be documented in this file.
This project adheres to [Semantic Versioning](https://semver.org/) starting with version 1.0.

<!-- You should **NOT** be adding new change log entries to this file, this
file is managed by ``towncrier``.

You **may** edit previous change logs to fix problems like typo corrections or such.
You can find more information on how to add a new change log entry at
https://github.com/RasaHQ/rasa/tree/main/changelog/ . -->

<!-- TOWNCRIER -->

<<<<<<< HEAD
## [2.8.3] - 2021-08-19
### Bugfixes
- [#7695](https://github.com/rasahq/rasa/issues/7695): Ignore checking that intent is in domain for E2E story utterances when running `rasa data validate`. Previously data validation would fail on E2E stories.


=======
>>>>>>> 062f375e
## [2.8.2] - 2021-08-04
### Bugfixes
- [#9203](https://github.com/rasahq/rasa/issues/9203): Fixes a bug which caused training of `UnexpecTEDIntentPolicy` to crash when end-to-end training stories were included in the training data.

  Stories with end-to-end training data will now be skipped for the training of `UnexpecTEDIntentPolicy`.

### Improved Documentation
- [#8024](https://github.com/rasahq/rasa/issues/8024): Removing the experimental feature warning for the `story validation` tool from the rasa docs. 
  The behaviour of the feature remains unchanged.
- [#8791](https://github.com/rasahq/rasa/issues/8791): Removing the experimental feature warning for `entity roles and groups` from the rasa docs, 
  and from the code where it previously appeared as a print statement. 
  The behaviour of the feature remains otherwise unchanged.


## [2.8.1] - 2021-07-22
### Improvements
- [#9085](https://github.com/rasahq/rasa/issues/9085): Add support for `cafile` parameter in `endpoints.yaml`.
  This will load a custom local certificate file and use it when making requests to that endpoint.

  For example:

  ```yaml
  action_endpoint:
    url: https://localhost:5055/webhook
    cafile: ./cert.pem
  ```

  This means that requests to the action server `localhost:5055` will use the certificate `cert.pem` located in the current working directory.

### Bugfixes
- [#9182](https://github.com/rasahq/rasa/issues/9182): Fixes wrong overriding of `epochs` parameter when `TEDPolicy` or `UnexpecTEDIntentPolicy` is not loaded in finetune mode.


## [2.8.0] - 2021-07-12
### Deprecations and Removals
- [#9045](https://github.com/rasahq/rasa/issues/9045): The option `model_confidence=linear_norm` is deprecated and will be removed in Rasa Open Source `3.0.0`.

  Rasa Open Source `2.3.0` introduced `linear_norm` as a possible value for `model_confidence`
  parameter in machine learning components such as `DIETClassifier`, `ResponseSelector` and `TEDPolicy`.
  Based on user feedback, we have identified multiple problems with this option.
  Therefore, `model_confidence=linear_norm` is now deprecated and
  will be removed in Rasa Open Source `3.0.0`. If you were using `model_confidence=linear_norm` for any of the mentioned components,
  we recommend to revert it back to `model_confidence=softmax` and re-train the assistant. After re-training,
  we also recommend to [re-tune the thresholds for fallback components](./fallback-handoff.mdx#fallbacks).
- [#9091](https://github.com/rasahq/rasa/issues/9091): The fallback mechanism for spaCy models has now been removed in Rasa `3.0.0`. 

  Rasa Open Source `2.5.0` introduced support for spaCy 3.0. This introduced a 
  breaking feature because models would no longer be manually linked. To make
  the transition smooth Rasa would rely on the `language` parameter in the
  `config.yml` to fallback to a medium spaCy model if no model was configured
  for the `SpacyNLP` component. In Rasa Open Source `3.0.0` and onwards the 
  `SpacyNLP` component will require the model name (like `"en_core_web_md"`) 
  to be passed explicitly.

### Features
- [#8724](https://github.com/rasahq/rasa/issues/8724): Added `sasl_mechanism` as an optional configurable parameters for the [Kafka Producer](event-brokers.mdx#kafka-event-broker).
- [#8913](https://github.com/rasahq/rasa/issues/8913): Introduces a new policy called [`UnexpecTEDIntentPolicy`](./policies.mdx#unexpected-intent-policy).

  `UnexpecTEDIntentPolicy` helps you [review conversations](./conversation-driven-development.mdx#review)
   and also allows your bot to react to unexpected user turns in conversations.
   It is an auxiliary policy that should only be used in conjunction with
   at least one other policy, as the only action that it can trigger
   is the special and newly introduced
   [`action_unlikely_intent`](./default-actions.mdx#action_unlikely_intent) action.

   The auto-configuration will include `UnexpecTEDIntentPolicy` in your
   configuration automatically, but you can also include it yourself
   in the `policies` section of the configuration:

   ```
   policies:
     - name: UnexpecTEDIntentPolicy
       epochs: 200
       max_history: 5
   ```

  As part of the feature, it also introduces:

  - [`IntentMaxHistoryTrackerFeaturizer`](./policies.mdx#3-intent-max-history)
    to featurize the trackers for `UnexpecTEDIntentPolicy`.
  - `MultiLabelDotProductLoss` to support `UnexpecTEDIntentPolicy`'s multi-label training objective.
  - A new default action called [`action_unlikely_intent`](./default-actions.mdx#action_unlikely_intent).


  `rasa test` command has also been adapted to `UnexpecTEDIntentPolicy`:

  - If a test story contains `action_unlikely_intent` and the policy ensemble does not trigger it, this leads to
    a test error (wrongly predicted action) and the corresponding story will be logged in `failed_test_stories.yml`.
  - If the story does not contain `action_unlikely_intent` and Rasa Open Source does predict it then
    the prediction of `action_unlikely_intent` will be ignored for the evaluation (and hence not lead
    to a prediction error) but the story will be logged in a file called `stories_with_warnings.yml`.


  The `rasa data validate` command will warn if `action_unlikely_intent` is
  included in the training stories. Accordingly, `YAMLStoryWriter` and `MarkdownStoryWriter` have been updated to not dump `action_unlikely_intent` when writing stories to a file.

  :::caution
  The introduction of a new default action **breaks backward compatibility of previously trained models**.
  It is not possible to load models trained with previous versions of Rasa Open Source. Please re-train
  your assistant before trying to use this version.

  :::

### Improvements
- [#8127](https://github.com/rasahq/rasa/issues/8127): Added detailed json schema validation for `UserUttered`, `SlotSet`, `ActionExecuted` and `EntitiesAdded` events both sent and received from the action server, as well as covered at high-level the validation of the rest of the 20 events.
  In case the events are invalid, a `ValidationError` will be raised.
- [#8232](https://github.com/rasahq/rasa/issues/8232): Users don't need to specify an additional buffer size for sparse featurizers anymore during incremental training.

  Space for new sparse features are created dynamically inside the downstream machine learning 
  models - `DIETClassifier`, `ResponseSelector`. In other words, no extra buffer is created in 
  advance for additional vocabulary items and space will be dynamically allocated for them inside the model.

  This means there's no need to specify `additional_vocabulary_size` for [`CountVectorsFeaturizer`](./components.mdx#countvectorsfeaturizer) or
  `number_additional_patterns` for [`RegexFeaturizer`](./components.mdx#regexfeaturizer). These parameters are now deprecated.

  **Before**
  ```yaml
  pipeline:
    - name: "WhitespaceTokenizer"
    - name: "RegexFeaturizer"
      number_additional_patterns: 100
    - name: "CountVectorsFeaturizer"
      additional_vocabulary_size: {text: 100, response: 20}
  ```

  **Now**
  ```yaml
  pipeline:
    - name: "WhitespaceTokenizer"
    - name: "RegexFeaturizer"
    - name: "CountVectorsFeaturizer"
  ```

  Also, all custom layers specifically built for machine learning models - `RasaSequenceLayer`, `RasaFeatureCombiningLayer` 
  and `ConcatenateSparseDenseFeatures` now inherit from `RasaCustomLayer` so that they support flexible incremental training out of the box.
- [#8295](https://github.com/rasahq/rasa/issues/8295): Speed up the contradiction check of the [`RulePolicy`](policies.mdx#rule-policy)
  by a factor of 3.
- [#8801](https://github.com/rasahq/rasa/issues/8801): Change the confidence score assigned by [`FallbackClassifier`](components.mdx#fallbackclassifier) to fallback intent to be the same as the fallback threshold.
- [#8926](https://github.com/rasahq/rasa/issues/8926): Issue a UserWarning if a specified **domain folder** contains files that look like YML files but cannot be parsed successfully. 
  Only invoked if user specifies a folder path in `--domain` paramater. Previously those invalid files in the specified folder were silently ignored.  
  **Does not apply** to individually specified domain YAML files, e.g. `--domain /some/path/domain.yml`, those being invalid will still raise an exception.

### Bugfixes
- [#8711](https://github.com/rasahq/rasa/issues/8711): Fix for unnecessary retrain and duplication of folders in the model

### Miscellaneous internal changes
- [#8241](https://github.com/rasahq/rasa/issues/8241), [#8525](https://github.com/rasahq/rasa/issues/8525), [#8694](https://github.com/rasahq/rasa/issues/8694), [#8704](https://github.com/rasahq/rasa/issues/8704)


## [2.7.2] - 2021-08-09
### Bugfixes
- [#7695](https://github.com/rasahq/rasa/issues/7695): Ignore checking that intent is in domain for E2E story utterances when running `rasa data validate`. Previously data validation would fail on E2E stories.
- [#8711](https://github.com/rasahq/rasa/issues/8711): Fix for unnecessary retrain and duplication of folders in the model


## [2.7.1] - 2021-06-16
                       

### Bugfixes
- [#7286](https://github.com/rasahq/rasa/issues/7286): Best model checkpoint allows for metrics to be equal to previous best if at least one 
  metric improves, rather than strict improvement for each metric.
- [#8200](https://github.com/rasahq/rasa/issues/8200): Fixes a bug where multiple plots overlap each other and are rendered incorrectly when comparing performance across multiple NLU pipelines.
- [#8812](https://github.com/rasahq/rasa/issues/8812): Don't evaluate entities if no entities present in test data.

  Also, catch exception in `plot_paired_histogram` when data is empty.


## [2.7.0] - 2021-06-03
                       

### Improvements
- [#7691](https://github.com/rasahq/rasa/issues/7691): Changed the default config to train the `RulePolicy` before the `TEDPolicy`.
  This means that conflicting rule/stories will be identified before a potentially slow training of the `TEDPolicy`.
- [#7799](https://github.com/rasahq/rasa/issues/7799): Updated validator used by `rasa data validate` to verify that actions used in stories and rules are present in the domain and that form slots match domain slots.
- [#7912](https://github.com/rasahq/rasa/issues/7912): Rename `plot_histogram` to `plot_paired_histogram` and fix missing bars in the plot.
- [#8225](https://github.com/rasahq/rasa/issues/8225): Changed --data option type in the ``rasa data validate``` command to allow more than one path to be passed.

### Bugfixes
- [#8152](https://github.com/rasahq/rasa/issues/8152): The file `failed_test_stories.yml` (generated by `rasa test`) now also includes the wrongly predicted entity as a comment next to the entity of a user utterance.
  Additionally, the comment printed next to the intent of a user utterance is printed only if the intent was wrongly predicted (irrelevantly if there was a wrongly predicted entity or not in the specific user utterance).
- [#8309](https://github.com/rasahq/rasa/issues/8309): Added check in PikaEventBroker constructor: if port cannot be cast to integer, raise RasaException
- [#8388](https://github.com/rasahq/rasa/issues/8388): Fixed bug where missing intent warnings appear when running `rasa test`
- [#8611](https://github.com/rasahq/rasa/issues/8611): Update `should_retrain` function to return the correct fingerprint comparison result 
  even when there is a problem with model unpacking.
- [#8719](https://github.com/rasahq/rasa/issues/8719): Handle correctly Telegram edited message.

### Miscellaneous internal changes
- [#8591](https://github.com/rasahq/rasa/issues/8591), [#8641](https://github.com/rasahq/rasa/issues/8641), [#8654](https://github.com/rasahq/rasa/issues/8654), [#8658](https://github.com/rasahq/rasa/issues/8658), [#8802](https://github.com/rasahq/rasa/issues/8802)


## [2.6.3] - 2021-05-28
                       

### Bugfixes
- [#8046](https://github.com/rasahq/rasa/issues/8046): `ResponseSelector` can now be trained with the transformer enabled (i.e. when a positive
  `number_of_transformer_layers` is provided) even if one doesn't specify the transformer's
  size. Previously, not specifying `transformer_size` led to an error.
- [#8386](https://github.com/rasahq/rasa/issues/8386): Return `EntityEvaluationResult` during evaluation of test stories only if `parsed_message` is not `None`.
- [#8546](https://github.com/rasahq/rasa/issues/8546): Ignore `OSError` in Sentry reporting.
- [#8547](https://github.com/rasahq/rasa/issues/8547): Replaced `ValueError` with `RasaException` in TED model `_check_data` method.
- [#8639](https://github.com/rasahq/rasa/issues/8639): Changed import to fix agent creation in Jupyter.

### Miscellaneous internal changes
- [#7906](https://github.com/rasahq/rasa/issues/7906), [#8544](https://github.com/rasahq/rasa/issues/8544), [#8725](https://github.com/rasahq/rasa/issues/8725), [#8726](https://github.com/rasahq/rasa/issues/8726), [#8727](https://github.com/rasahq/rasa/issues/8727), [#8728](https://github.com/rasahq/rasa/issues/8728)


## [2.6.2] - 2021-05-18
                       

### Bugfixes
- [#8364](https://github.com/rasahq/rasa/issues/8364): Fixed a bug where [`ListSlot`](domain.mdx#list-slot)s were filled with single items
  in case only one matching entity was extracted for this slot.

  Values applied to [`ListSlot`](domain.mdx#list-slot)s will be converted to a `List`
  in case they aren't one.
- [#8581](https://github.com/rasahq/rasa/issues/8581): Fix bug with false rule conflicts

  This essentially reverts [PR 8446](https://github.com/RasaHQ/rasa/pull/8446/files), except for the tests. 
  The PR is redundant due to [PR 8646](https://github.com/RasaHQ/rasa/pull/8646/files).
- [#8590](https://github.com/rasahq/rasa/issues/8590): Handle `AttributeError ` thrown by empty slot mappings in domain form through refactoring.
- [#8631](https://github.com/rasahq/rasa/issues/8631): Fixed incorrect `The action 'utter_<response selector intent>' is used in the stories, but is not a valid utterance action`
  error when running `rasa data validate` with response selector responses in the domain file.

### Improved Documentation
- [#8079](https://github.com/rasahq/rasa/issues/8079): Added a note to clarify best practice for resetting all slots after form deactivation.

### Miscellaneous internal changes
- [#8587](https://github.com/rasahq/rasa/issues/8587)


## [2.6.1] - 2021-05-11
                       

### Bugfixes
- [#7908](https://github.com/rasahq/rasa/issues/7908): Made `SchemaError` message available to validator so that the reason why reason schema validation fails during `rasa data validate` is displayed when response `text` value is `null`.
  Added warning message when deprecated MappingPolicy format is used in the domain.
- [#8623](https://github.com/rasahq/rasa/issues/8623): When there are multiple entities in a user message, they will get sorted when creating a
  representation of the current dialogue state.

  Previously, the ordering was random, leading to inconsistent state representations. This
  would sometimes lead to memoization policies failing to recall a memorised action.


## [2.6.0] - 2021-05-06
                       

### Deprecations and Removals
- [#261](https://github.com/rasahq/rasa/issues/261): In forms, the keyword `required_slots` should always precede the definition of slot mappings and the lack of it is deprecated.
  Please see the [migration guide](migration-guide.mdx) for more information.
- [#8428](https://github.com/rasahq/rasa/issues/8428): `rasa.data.get_test_directory`, `rasa.data.get_core_nlu_directories`, and
  `rasa.shared.nlu.training_data.training_data.TrainingData::get_core_nlu_directories`
  are deprecated and will be removed in Rasa Open Source 3.0.0.
- [#8498](https://github.com/rasahq/rasa/issues/8498): Update the minimum compatible model version to "2.6.0".
  This means all models trained with an earlier version will have to be retrained.

### Features
- [#8103](https://github.com/rasahq/rasa/issues/8103): Feature enhancement enabling JWT authentication for the Socket.IO channel. Users can define `jwt_key` and `jwt_method` as parameters in their credentials file for authentication.
- [#8180](https://github.com/rasahq/rasa/issues/8180): Allows a Rasa bot to be connected to a Twilio Voice channel. More details in the [Twilio Voice docs](connectors/twilio-voice.mdx)
- [#8532](https://github.com/rasahq/rasa/issues/8532): Conditional response variations are supported in the `domain.yml` without requiring users to write custom actions code.

  A condition can be a list of slot-value mapping constraints.

### Improvements
- [#261](https://github.com/rasahq/rasa/issues/261): Added an optional `ignored_intents` parameter in forms.

  - To use it, add the `ignored_intents` parameter  in your `domain.yml` file after the forms name and provide a list of intents to ignore. Please see [Forms](forms.mdx) for more information.
  - This can be used in case the user never wants to fill any slots of a form with the specified intent, e.g. chitchat.
- [#5786](https://github.com/rasahq/rasa/issues/5786): Add function to carry `max_history` to featurizer
- [#7589](https://github.com/rasahq/rasa/issues/7589): Improved the machine learning models' codebase by factoring out shared feature-processing
  logic into three custom layer classes:
  - `ConcatenateSparseDenseFeatures` combines multiple sparse and dense feature tensors
  into one.
  - `RasaFeatureCombiningLayer` additionally combines sequence-level and sentence-level
  features.
  - `RasaSequenceLayer` is used for attributes with sequence-level features; it
  additionally embeds the combined features with a transformer and facilitates masked
  language modeling.
- [#7685](https://github.com/rasahq/rasa/issues/7685): Added the following usability improvements with respect to entities getting extracted multiple times:
  * Added warnings for competing entity extractors at training time and for overlapping entities at inference time
  * Improved docs to help users handle overlapping entity problems.
- [#7999](https://github.com/rasahq/rasa/issues/7999): Replace `weight_sparsity` with `connection_density` in all transformer-based models and add guarantees about internal layers.

  We rename `DenseWithSparseWeights` into `RandomlyConnectedDense`, and guarantee that even at density zero the output is dense and every input is connected to at least one output. The former `weight_sparsity` parameter of DIET, TED, and the ResponseSelector, is now roughly equivalent to `1 - connection_density`, except at very low densities (high sparsities). 

  All layers and components that used to have a `sparsity` argument (`Ffnn`, `TransformerRasaModel`, `MultiHeadAttention`, `TransformerEncoderLayer`, `TransformerEncoder`) now have a `density` argument instead.
- [#8074](https://github.com/rasahq/rasa/issues/8074): Rasa test now prints a warning if the test stories contain bot utterances that are not part of the domain.
- [#8263](https://github.com/rasahq/rasa/issues/8263): Updated `asyncio.Task.all_tasks` to `asyncio.all_tasks`, with a fallback for python 3.6, which raises an AttributeError for `asyncio.all_tasks`. This removes the deprecation warning for the `Task.all_tasks` usage.
- [#8461](https://github.com/rasahq/rasa/issues/8461): Change variable name from `i` to `array_2D`
- [#8560](https://github.com/rasahq/rasa/issues/8560): Implement a new interface `run_inference` inside `RasaModel` which performs batch inferencing through tensorflow models.

  `rasa_predict` inside `RasaModel` has been made a private method now by changing it to `_rasa_predict`.

### Bugfixes
- [#7005](https://github.com/rasahq/rasa/issues/7005): Fixed a bug for plotting trackers with non-ascii texts during interactive training by enforcing utf-8 encoding
- [#7589](https://github.com/rasahq/rasa/issues/7589): Fix masked language modeling in DIET to only apply masking to token-level
  (sequence-level) features. Previously, masking was applied to both token-level and
  sentence-level features.
- [#8300](https://github.com/rasahq/rasa/issues/8300): Make it possible to use `null` entities in stories.
- [#8333](https://github.com/rasahq/rasa/issues/8333): Introduce a `skip_validation` flag in order to speed up reading YAML files that were already validated.
- [#8341](https://github.com/rasahq/rasa/issues/8341): Fixed a bug in interactive training that 
  lead to crashes for long Chinese, Japanese, 
  or Korean user or bot utterances.


## [2.5.2] - 2021-06-16
                       

### Features
- [#8892](https://github.com/rasahq/rasa/issues/8892): Added `sasl_mechanism` as an optional configurable parameters for the [Kafka Producer](event-brokers.mdx#kafka-event-broker).


## [2.5.1] - 2021-04-28
                       

### Bugfixes
- [#8446](https://github.com/rasahq/rasa/issues/8446): Fixed prediction for rules with multiple entities.
- [#8545](https://github.com/rasahq/rasa/issues/8545): Mitigated Matplotlib backend issue using lazy configuration
  and added a more explicit error message to guide users.


## [2.5.0] - 2021-04-12
                       

### Deprecations and Removals
- [#8141](https://github.com/rasahq/rasa/issues/8141): The following import abbreviations were removed:
  * `rasa.core.train`: Please use `rasa.core.train.train` instead.
  * `rasa.core.visualize`: Please use `rasa.core.visualize.visualize` instead.
  * `rasa.nlu.train`: Please use `rasa.nlu.train.train` instead.
  * `rasa.nlu.test`: Please use `rasa.nlu.test.run_evaluation` instead.
  * `rasa.nlu.cross_validate`: Please use `rasa.nlu.test.cross_validate` instead.

### Features
- [#7869](https://github.com/rasahq/rasa/issues/7869): Upgraded Rasa to be compatible with spaCy 3.0. 

  This means that we can support more features for more languages but there are also a few changes. 

  SpaCy 3.0 deprecated the `spacy link <language model>` command so that means that from now on [the 
  full model name](https://spacy.io/models) needs to be used in the `config.yml` file. 

  **Before** 

  Before you could run `spacy link en en_core_web_md` and then we would be able
  to pick up the correct model from the `language` parameter. 

  ```yaml
  language: en

  pipeline:
     - name: SpacyNLP
  ```

  **Now** 

  This behavior will be deprecated and instead you'll want to be explicit in `config.yml`.

  ```yaml
  language: en

  pipeline:
     - name: SpacyNLP
       model: en_core_web_md
  ```

  **Fallback** 

  To make the transition easier, Rasa will try to fall back to a medium spaCy model when-ever 
  a compatible language is configured for the entire pipeline in `config.yml` even if you don't
  specify a `model`. This fallback behavior is temporary and will be deprecated in Rasa 3.0.0.  

  We've updated our docs to reflect these changes. All examples now show a direct link to the 
  correct spaCy model. We've also added a warning to the [SpaCyNLP](components.mdx#spacynlp) 
  docs that explains the fallback behavior.

### Improvements
- [#4280](https://github.com/rasahq/rasa/issues/4280): Improved CLI startup time.
- [#4596](https://github.com/rasahq/rasa/issues/4596): Add `augmentation` and `num_threads` arguments to API `POST /model/train`

  Fix boolean casting issue for `force_training` and `save_to_default_model_directory` arguments
- [#7477](https://github.com/rasahq/rasa/issues/7477): Add minimum compatible version to --version command
- [#7660](https://github.com/rasahq/rasa/issues/7660): Updated warning for unexpected slot events during prediction time to Rasa Open Source
  2.0 YAML training data format.
- [#7701](https://github.com/rasahq/rasa/issues/7701): Hide dialogue turns predicted by `RulePolicy` in the tracker states
  for ML-only policies like `TEDPolicy`
  if those dialogue turns only appear as rules in the training data and do not appear in stories.

  Add `set_shared_policy_states(...)` method to all policies.
  This method sets `_rule_only_data` dict with keys:
  - `rule_only_slots`: Slot names, which only occur in rules but not in stories.
  - `rule_only_loops`: Loop names, which only occur in rules but not in stories.

  This information is needed for correct featurization to hide dialogue turns that appear only in rules.
- [#8208](https://github.com/rasahq/rasa/issues/8208): Faster reading of YAML NLU training data files.
- [#8335](https://github.com/rasahq/rasa/issues/8335): Added partition_by_sender flag to [Kafka Producer](event-brokers.mdx#kafka-event-broker) to optionally associate events with Kafka partition based on sender_id.

### Bugfixes
- [#7260](https://github.com/rasahq/rasa/issues/7260): Fixed the 'loading model' message which was logged twice when using `rasa run`.
- [#7379](https://github.com/rasahq/rasa/issues/7379): Change training data validation to only count nlu training examples.
- [#7450](https://github.com/rasahq/rasa/issues/7450): Rule tracker states no longer include the initial value of slots.
  Rules now only require slot values when explicitly stated in the rule.
- [#7640](https://github.com/rasahq/rasa/issues/7640): `rasa test`, `rasa test core` and `rasa test nlu` no longer show temporary paths
  in case there are issues in the test files.
- [#7690](https://github.com/rasahq/rasa/issues/7690): Resolved memory problems with dense features and `CRFEntityExtractor`
- [#7916](https://github.com/rasahq/rasa/issues/7916): Handle empty intent and entity mapping in the `domain`.

  There is now an InvalidDomain exception raised if in the `domain.yml` file there are empty intent or entity mappings. 
  An example of empty intent and entity mappings is the following :
  ```yaml-rasa
  intents:
    - greet:
    - goodbye:

  entities:
    - cuisine:
    - number:
  ```
- [#8102](https://github.com/rasahq/rasa/issues/8102): Fixed a bug in a form where slot mapping doesn't work if the predicted intent name is substring for another intent name.
- [#8114](https://github.com/rasahq/rasa/issues/8114): Fixes bug where stories could not be retrieved if entities had no start or end.
- [#8178](https://github.com/rasahq/rasa/issues/8178): Catch ChannelNotFoundEntity exception coming from the pika broker and raise as ConnectionException.
- [#8337](https://github.com/rasahq/rasa/issues/8337): Fix bug with NoReturn throwing an exception in Python 3.7.0 when running `rasa train`
- [#8382](https://github.com/rasahq/rasa/issues/8382): Throw `RasaException` instead of `ValueError` in situations when environment variables 
  specified in YAML cannot be expanded.
- [#8343](https://github.com/rasahq/rasa/issues/8343): Updated python-engineio version for compatibility with python-socketio

### Miscellaneous internal changes
- [#6511](https://github.com/rasahq/rasa/issues/6511), [#7640](https://github.com/rasahq/rasa/issues/7640), [#7827](https://github.com/rasahq/rasa/issues/7827), [#8056](https://github.com/rasahq/rasa/issues/8056), [#8117](https://github.com/rasahq/rasa/issues/8117), [#8141](https://github.com/rasahq/rasa/issues/8141), [#8240](https://github.com/rasahq/rasa/issues/8240)


## [2.4.3] - 2021-03-26
                       

### Bugfixes
- [#8114](https://github.com/rasahq/rasa/issues/8114): Fixes bug where stories could not be retrieved if entities had no start or end.


## [2.4.2] - 2021-03-25
                       

### Bugfixes
- [#7835](https://github.com/rasahq/rasa/issues/7835): Fix `UnicodeException` in `is_key_in_yaml`.
- [#8258](https://github.com/rasahq/rasa/issues/8258): Fixed the bug that events from previous conversation sessions would be re-saved in the [`SQLTrackerStore`](tracker-stores.mdx#sqltrackerstore) or [`MongoTrackerStore`](tracker-stores.mdx#mongotrackerstore) when `retrieve_events_from_previous_conversation_sessions` was true.


## [2.4.1] - 2021-03-23
                       

### Bugfixes
- [#8194](https://github.com/rasahq/rasa/issues/8194): Fix `TEDPolicy` training e2e entities when no entities are present in the stories
  but there are entities in the domain.
- [#8198](https://github.com/rasahq/rasa/issues/8198): Fixed missing model configuration file validation.
- [#8223](https://github.com/rasahq/rasa/issues/8223): In Rasa 2.4.0, support for using `template` in `utter_message` when handling a custom action was wrongly deprecated. Both `template` and `response` are now supported, though note that `template` will be deprecated at Rasa 3.0.0.


## [2.4.0] - 2021-03-11
                       

### Deprecations and Removals
- [#6484](https://github.com/rasahq/rasa/issues/6484): NLG Server
  - Changed request format to send `response` as well as `template` as a field. The `template` field will be removed in Rasa Open Source 3.0.0.

  `rasa.core.agent`
  - The terminology `template` is deprecated and replaced by `response`. Support for `template` from the NLG response will be removed in Rasa Open Source 3.0.0. Please see [here](nlg.mdx) for more details.

  `rasa.core.nlg.generator`
  - `generate()` now takes in  `utter_action` as a parameter.
  - The terminology `template` is deprecated and replaced by `response`. Support for `template` in the `NaturalLanguageGenerator` will be removed in Rasa Open Source 3.0.0.

  `rasa.shared.core.domain`
  - The property `templates` is deprecated. Use `responses` instead. It will be removed in Rasa Open Source 3.0.0.
  - `retrieval_intent_templates` will be removed in Rasa Open Source 3.0.0. Please use `retrieval_intent_responses` instead.
  - `is_retrieval_intent_template` will be removed in Rasa Open Source 3.0.0. Please use `is_retrieval_intent_response` instead.
  - `check_missing_templates` will be removed in Rasa Open Source 3.0.0. Please use `check_missing_responses` instead.

  Response Selector
  - The field `template_name` will be deprecated in Rasa Open Source 3.0.0. Please use `utter_action` instead. Please see [here](components.mdx#selectors) for more details.
  - The field `response_templates` will be deprecated in Rasa Open Source 3.0.0. Please use `responses` instead. Please see [here](components.mdx#selectors) for more details.

### Improvements
- [#7022](https://github.com/rasahq/rasa/issues/7022): The following endpoints now require the existence of the conversation for the specified conversation ID, raising an exception and returning a 404 status code.

  * `GET /conversations/<conversation_id:path>/story`

  * `POST /conversations/<conversation_id:path>/execute`

  * `POST /conversations/<conversation_id:path>/predict`
- [#7438](https://github.com/rasahq/rasa/issues/7438): Simplify our training by overwriting `train_step` instead of `fit` for our custom models.

  This allows us to use the build-in callbacks from Keras, such as the 
  [Tensorboard Callback](https://www.tensorflow.org/api_docs/python/tf/keras/callbacks/TensorBoard), 
  which offers more functionality compared to what we had before. 

    :::warning
    If you want to use Tensorboard for `DIETClassifier`, `ResponseSelector`, or `TEDPolicy` and log metrics after 
    every (mini)batch, please use 'batch' instead of 'minibatch' as 'tensorboard_log_level'.
- [#7578](https://github.com/rasahq/rasa/issues/7578): When `TED` is configured to extract entities `rasa test` now evaluates them against the labels in the test stories. Results are saved in `/results` along with the results for the NLU components that extract entities.
- [#7680](https://github.com/rasahq/rasa/issues/7680): We're now running integration tests for Rasa Open Source, with initial coverage for `SQLTrackerStore` (with PostgreSQL),
  `RedisLockStore` (with Redis) and `PikaEventBroker` (with RabbitMQ). The integration tests are now part of our
  CI, and can also be ran locally using `make test-integration`
  (see [Rasa Open Source README](https://github.com/RasaHQ/rasa#running-the-integration-tests) for more information).
- [#7763](https://github.com/rasahq/rasa/issues/7763): Allow tests to be located anywhere, not just in `tests` directory.
- [#7893](https://github.com/rasahq/rasa/issues/7893): Model configuration files are now validated whether they match the expected schema.
- [#7952](https://github.com/rasahq/rasa/issues/7952): Speed up `YAMLStoryReader.is_key_in_yaml` function by making it to check if key is in YAML without 
  actually parsing the text file.
- [#7953](https://github.com/rasahq/rasa/issues/7953): Speed up YAML parsing by reusing parsers, making the process of environment variable interpolation optional,
  and by not adding duplicating implicit resolvers and YAML constructors to `ruamel.yaml`
- [#7955](https://github.com/rasahq/rasa/issues/7955): Drastically improved finger printing time for large story graphs
- [#8000](https://github.com/rasahq/rasa/issues/8000): Remove console logging of conversation level F1-score and precision since these calculations were not meaningful.

  Add conversation level accuracy to core policy results logged to file in `story_report.json` after running `rasa test core` or `rasa test`.
- [#8100](https://github.com/rasahq/rasa/issues/8100): Improved the [lock store](lock-stores.mdx) debug log message when the process has to
  queue because other messages have to be processed before this item.

### Bugfixes
- [#4612](https://github.com/rasahq/rasa/issues/4612): Fixed the bug that OR statements in stories would break the check whether a model needs to be retrained
- [#7063](https://github.com/rasahq/rasa/issues/7063): Update the spec of `POST /model/test/intents` and add tests for cases when JSON is provided.

  Fix the incorrect temporary file extension for the data that gets extracted from the payload provided
  in the body of `POST /model/test/intents` request.
- [#7113](https://github.com/rasahq/rasa/issues/7113): Fix for the cli command `rasa data convert config` when migrating Mapping Policy and no rules.

  Making `rasa data convert config` migrate correctly the Mapping Policy when no rules are available. It updates the `config.yml` file by removing the `MappingPolicy` and adding the `RulePolicy` instead. Also, it creates the `data/rules.yml` file even if empty in the case of no available rules.
- [#7470](https://github.com/rasahq/rasa/issues/7470): Allow to have slots with values that result to a dictionary under the key `slot_was_set` (in `stories.yml` file).

  An example would be to have the following story step in `stories.yml`:
  ```yaml
  - slot_was_set:
      - some_slot:
          some_key: 'some_value'
          other_key: 'other_value'
  ```
  This would be allowed if the `some_slot` is also set accordingly in the `domain.yml` with type `any`.
- [#7662](https://github.com/rasahq/rasa/issues/7662): Update the fingerprinting function to recognize changes in lookup files.
- [#7932](https://github.com/rasahq/rasa/issues/7932): Fixed a bug when interpolating environment variables in YAML files which included `$` in their value. 
  This led to the following stack trace:

  ```
  ValueError: Error when trying to expand the environment variables in '${PASSWORD}'. Please make sure to also set these environment variables: '['$qwerty']'.
  (13 additional frame(s) were not displayed)
  ...
    File "rasa/utils/endpoints.py", line 26, in read_endpoint_config
      content = rasa.shared.utils.io.read_config_file(filename)
    File "rasa/shared/utils/io.py", line 527, in read_config_file
      content = read_yaml_file(filename)
    File "rasa/shared/utils/io.py", line 368, in read_yaml_file
      return read_yaml(read_file(filename, DEFAULT_ENCODING))
    File "rasa/shared/utils/io.py", line 349, in read_yaml
      return yaml_parser.load(content) or {}
    File "rasa/shared/utils/io.py", line 314, in env_var_constructor
      " variables: '{}'.".format(value, not_expanded)
  ```
- [#7949](https://github.com/rasahq/rasa/issues/7949): The REQUESTED_SLOT always belongs to the currently active form.

  Previously it was possible that after form switching, the REQUESTED_SLOT was for the previous form.
- [#96](https://github.com/rasahq/rasa/issues/96): Update the `LanguageModelFeaturizer` tests to reflect new default model weights for `bert`, and skip all `bert` tests 
  with default model weights on CI, run `bert` tests with `bert-base-uncased` on CI instead.

### Improved Documentation
- [#8080](https://github.com/rasahq/rasa/issues/8080): Update links to Sanic docs in the documentation.
- [#8109](https://github.com/rasahq/rasa/issues/8109): Update Rasa Playground to correctly use `tracking_id` when calling API methods.

### Miscellaneous internal changes
- [#6484](https://github.com/rasahq/rasa/issues/6484), [#7737](https://github.com/rasahq/rasa/issues/7737), [#7879](https://github.com/rasahq/rasa/issues/7879), [#8016](https://github.com/rasahq/rasa/issues/8016)


## [2.3.5] - 2021-06-16
                       

### Features
- [#8860](https://github.com/rasahq/rasa/issues/8860): Added `sasl_mechanism` as an optional configurable parameters for the [Kafka Producer](event-brokers.mdx#kafka-event-broker).

### Improvements
- [#7955](https://github.com/rasahq/rasa/issues/7955): Drastically improved finger printing time for large story graphs
- [#8100](https://github.com/rasahq/rasa/issues/8100): Improved the [lock store](lock-stores.mdx) debug log message when the process has to
  queue because other messages have to be processed before this item.

### Bugfixes
- [#4612](https://github.com/rasahq/rasa/issues/4612): Fixed the bug that OR statements in stories would break the check whether a model needs to be retrained
- [#8649](https://github.com/rasahq/rasa/issues/8649): Updated `python-engineio` dependency version for compatibility with `python-socketio`.

### Improved Documentation
- [#8080](https://github.com/rasahq/rasa/issues/8080): Update links to Sanic docs in the documentation.


## [2.3.4] - 2021-02-26
                       

### Bugfixes
- [#8014](https://github.com/rasahq/rasa/issues/8014): Setting `model_confidence=cosine` in `DIETClassifier`, `ResponseSelector` and `TEDPolicy` is deprecated and will no longer be available. This was introduced in Rasa Open Source version `2.3.0` but post-release experiments suggest that using cosine similarity as model's confidences can change the ranking of predicted labels which is wrong.

  `model_confidence=inner` is deprecated and is replaced by `model_confidence=linear_norm` as the former produced an unbounded range of confidences which broke the logic of assistants in various other places.

  We encourage you to try `model_confidence=linear_norm` which will produce a linearly normalized version of dot product similarities with each value in the range `[0,1]`. This can be done with the following config:
  ```yaml
  - name: DIETClassifier
    model_confidence: linear_norm
    constrain_similarities: True
  ```
  This should ease up [tuning fallback thresholds](./fallback-handoff.mdx#fallbacks) as confidences for wrong predictions are better distributed across the range `[0, 1]`.

  If you trained a model with `model_confidence=cosine` or `model_confidence=inner` setting using previous versions of Rasa Open Source, please re-train by either removing the `model_confidence` option from the configuration or setting it to `linear_norm`.

  `model_confidence=cosine` is removed from the configuration generated by [auto-configuration](model-configuration.mdx#suggested-config).


## [2.3.3] - 2021-02-25
                       

### Bugfixes
- [#8001](https://github.com/rasahq/rasa/issues/8001): Fixed bug where the conversation does not lock before handling a reminder event.


## [2.3.2] - 2021-02-22
                       

### Bugfixes
- [#7972](https://github.com/rasahq/rasa/issues/7972): Fix a bug where, if a user injects an intent using the HTTP API, slot auto-filling is not performed on the entities provided.


## [2.3.1] - 2021-02-17
                       

### Bugfixes
- [#7970](https://github.com/rasahq/rasa/issues/7970): Fixed a YAML validation error which happened when executing multiple validations
  concurrently. This could e.g. happen when sending concurrent requests to server
  endpoints which process YAML training data.


## [2.3.0] - 2021-02-11
                       

### Improvements
- [#5673](https://github.com/rasahq/rasa/issues/5673): Expose diagnostic data for action and NLU predictions.

  Add `diagnostic_data` field to the [Message](./reference/rasa/shared/nlu/training_data/message.md#message-objects)
  and [Prediction](./reference/rasa/core/policies/policy.md#policyprediction-objects) objects, which contain
  information about attention weights and other intermediate results of the inference computation.
  This information can be used for debugging and fine-tuning, e.g. with [RasaLit](https://github.com/RasaHQ/rasalit).

  For examples of how to access the diagnostic data, see [here](https://gist.github.com/JEM-Mosig/c6e15b81ee70561cb72e361aff310d7e).
- [#5986](https://github.com/rasahq/rasa/issues/5986): Using the `TrainingDataImporter` interface to load the data in `rasa test core`.

  Failed test stories are now referenced by their absolute path instead of the relative path.
- [#7292](https://github.com/rasahq/rasa/issues/7292): Improve error handling and Sentry tracking:
  - Raise `MarkdownException` when training data in Markdown format cannot be read.
  - Raise `InvalidEntityFormatException` error instead of `json.JSONDecodeError` when entity format is in valid
    in training data.
  - Gracefully handle empty sections in endpoint config files.
  - Introduce `ConnectionException` error and raise it when `TrackerStore` and `EventBroker`
    cannot connect to 3rd party services, instead of raising exceptions from 3rd party libraries.
  - Improve `rasa.shared.utils.common.class_from_module_path` function by making sure it always returns a class.
    The function currently raises a deprecation warning if it detects an anomaly.
  - Ignore `MemoryError` and `asyncio.CancelledError` in Sentry.
  - `rasa.shared.utils.validation.validate_training_data` now raises a `SchemaValidationError` when validation fails
    (this error inherits `jsonschema.ValidationError`, ensuring backwards compatibility).
- [#7303](https://github.com/rasahq/rasa/issues/7303): Allow `PolicyEnsemble` in cases where calling individual policy's `load` method returns `None`.
- [#7420](https://github.com/rasahq/rasa/issues/7420): User message metadata can now be accessed via the default slot 
  `session_started_metadata` during the execution of a 
  [custom `action_session_start`](default-actions.mdx#customization).

  ```python
  from typing import Any, Text, Dict, List
  from rasa_sdk import Action, Tracker
  from rasa_sdk.events import SlotSet, SessionStarted, ActionExecuted, EventType


  class ActionSessionStart(Action):
      def name(self) -> Text:
          return "action_session_start"

      async def run(
        self, dispatcher, tracker: Tracker, domain: Dict[Text, Any]
      ) -> List[Dict[Text, Any]]:
          metadata = tracker.get_slot("session_started_metadata")

          # Do something with the metadata
          print(metadata)

          # the session should begin with a `session_started` event and an `action_listen`
          # as a user message follows
          return [SessionStarted(), ActionExecuted("action_listen")]
  ```
- [#7579](https://github.com/rasahq/rasa/issues/7579): Add BILOU tagging schema for entity extraction in end-to-end TEDPolicy.
- [#7616](https://github.com/rasahq/rasa/issues/7616): Added two new parameters `constrain_similarities` and `model_confidence` to machine learning (ML) components - [DIETClassifier](components.mdx#dietclassifier), [ResponseSelector](components.mdx#dietclassifier) and [TEDPolicy](policies.mdx#ted-policy).

  Setting `constrain_similarities=True` adds a sigmoid cross-entropy loss on all similarity values to restrict them to an approximate range in `DotProductLoss`. This should help the models to perform better on real world test sets.
  By default, the parameter is set to `False` to preserve the old behaviour, but users are encouraged to set it to `True` and re-train their assistants as it will be set to `True` by default from Rasa Open Source 3.0.0 onwards.

  Parameter `model_confidence` affects how model's confidence for each label is computed during inference. It can take three values:
  1. `softmax` - Similarities between input and label embeddings are post-processed with a softmax function, as a result of which confidence for all labels sum up to 1.
  2. `cosine` - Cosine similarity between input label embeddings. Confidence for each label will be in the range `[-1,1]`.
  3. `inner` - Dot product similarity between input and label embeddings. Confidence for each label will be in an unbounded range.

  Setting `model_confidence=cosine` should help users tune the fallback thresholds of their assistant better. The default value is `softmax` to preserve the old behaviour, but we recommend using `cosine` as that will be the new default value from Rasa Open Source 3.0.0 onwards. The value of this option does not affect how confidences are computed for entity predictions in `DIETClassifier` and `TEDPolicy`.

  With both the above recommendations, users should configure their ML component, e.g. `DIETClassifier`, as
  ```yaml
  - name: DIETClassifier
    model_confidence: cosine
    constrain_similarities: True
    ...
  ```
  Once the assistant is re-trained with the above configuration, users should also tune fallback confidence thresholds.

  Configuration option `loss_type=softmax` is now deprecated and will be removed in Rasa Open Source 3.0.0 . Use `loss_type=cross_entropy` instead.

  The default [auto-configuration](model-configuration.mdx#suggested-config) is changed to use `constrain_similarities=True` and `model_confidence=cosine` in ML components so that new users start with the recommended configuration.

  **EDIT**: Some post-release experiments revealed that using `model_confidence=cosine` is wrong as it can change the order of predicted labels. That's why this option was removed in Rasa Open Source version `2.3.3`. `model_confidence=inner` is deprecated as it produces an unbounded range of confidences which can break the logic of assistants in various other places. Please use `model_confidence=linear_norm` which will produce a linearly normalized version of dot product similarities with each value in the range `[0,1]`. Please read more about this change under the notes for release `2.3.4`.

- [#7817](https://github.com/rasahq/rasa/issues/7817): Use simple random uniform distribution of integers in negative sampling, because
  negative sampling with `tf.while_loop` and random shuffle inside creates a memory leak.
- [#7848](https://github.com/rasahq/rasa/issues/7848): Added support to configure `exchange_name` for [pika event broker](event-brokers.mdx#pika-event-broker).
- [#7867](https://github.com/rasahq/rasa/issues/7867): If `MaxHistoryTrackerFeaturizer` is used, invert the dialogue sequence before passing
  it to the transformer so that the last dialogue input becomes the first one and
  therefore always have the same positional encoding.

### Bugfixes
- [#7420](https://github.com/rasahq/rasa/issues/7420): Fixed an error when using the endpoint `GET /conversations/<conversation_id:path>/story`
  with a tracker which contained slots.
- [#7707](https://github.com/rasahq/rasa/issues/7707): Add the option to configure whether extracted entities should be split by comma (`","`) or not to TEDPolicy. Fixes
  crash when this parameter is accessed during extraction.
- [#7710](https://github.com/rasahq/rasa/issues/7710): When switching forms, the next form will always correctly ask for the first required slot.

  Before, the next form did not ask for the slot if it was the same slot as the requested slot of the previous form.
- [#7749](https://github.com/rasahq/rasa/issues/7749): Fix the bug when `RulePolicy` handling loop predictions are overwritten by e2e `TEDPolicy`.
- [#7751](https://github.com/rasahq/rasa/issues/7751): When switching forms, the next form is cleanly activated.

  Before, the next form was correctly activated, but the previous form had wrongly uttered 
  the response that asked for the requested slot when slot validation for that slot 
  had failed.
- [#7829](https://github.com/rasahq/rasa/issues/7829): Fix a bug in incremental training when passing a specific model path with the `--finetune` argument.
- [#7867](https://github.com/rasahq/rasa/issues/7867): Fix the role of `unidirectional_encoder` in TED. This parameter is only applied to
  transformers for `text`, `action_text` and `label_action_text`.

### Miscellaneous internal changes
- [#7420](https://github.com/rasahq/rasa/issues/7420), [#7515](https://github.com/rasahq/rasa/issues/7515), [#7574](https://github.com/rasahq/rasa/issues/7574), [#7601](https://github.com/rasahq/rasa/issues/7601)


## [2.2.10] - 2021-02-08
                        

### Improvements
- [#7069](https://github.com/rasahq/rasa/issues/7069): Updated error message when using incompatible model versions.

### Bugfixes
- [#7885](https://github.com/rasahq/rasa/issues/7885): Limit `numpy` version to `< 1.2` as `tensorflow` is not compatible with `numpy`
  versions `>= 1.2`. `pip` versions `<= 20.2` don't resolve dependencies conflicts
  correctly which could result in an incompatible `numpy` version and the following
  error:

  ```bash
  NotImplementedError: Cannot convert a symbolic Tensor (strided_slice_6:0) to a numpy array. This error may indicate that you're trying to pass a Tensor to a NumPy call, which is not supported
  ```


## [2.2.9] - 2021-02-02
                       

### Bugfixes
- [#7861](https://github.com/rasahq/rasa/issues/7861): Correctly include the `confused_with` field in the test report for the 
  [`POST /model/test/intents`](/pages/http-api#operation/testModelIntent) endpoint.


## [2.2.8] - 2021-01-28
                       

### Bugfixes
- [#7764](https://github.com/rasahq/rasa/issues/7764): Fixes a bug in [forms](forms.mdx) where the next slot asked was not consistent after returning to a form from an unhappy path.


## [2.2.7] - 2021-01-25
                       

### Improvements
- [#7731](https://github.com/rasahq/rasa/issues/7731): Add support for in `RasaYAMLWriter` for writing intent and example metadata back
  into NLU YAML files.

### Bugfixes
- [#4311](https://github.com/rasahq/rasa/issues/4311): Fixed a bug with `Domain.is_domain_file()` that could raise an Exception in case the potential domain file is not a valid YAML.


## [2.2.6] - 2021-01-21
                       

### Bugfixes
- [#7717](https://github.com/rasahq/rasa/issues/7717): Fix wrong warning `The method 'EventBroker.close' was changed to be asynchronous` when
  the `EventBroker.close` was actually asynchronous.
- [#7720](https://github.com/rasahq/rasa/issues/7720): Fix incremental training for cases when training data does not contain entities but `DIETClassifier` is configured to perform entity recognition also.

  Now, the instance of `RasaModelData` inside `DIETClassifier` does not contain `entities` as a feature for training if there is no training data present for entity recognition.


## [2.2.5] - 2021-01-12
                       

### Bugfixes
- [#7603](https://github.com/rasahq/rasa/issues/7603): Fixed key-error bug on `rasa data validate stories`.

### Miscellaneous internal changes
- [#7711](https://github.com/rasahq/rasa/issues/7711)


## [2.2.4] - 2021-01-08
                       

### Improvements
- [#7520](https://github.com/rasahq/rasa/issues/7520): Improve the warning in case the [RulePolicy](policies.mdx#rule-policy) or the deprecated 
  `MappingPolicy` are missing
  from the model's `policies` configuration. Changed the info log to a warning as one
  of this policies should be added to the model configuration.

### Bugfixes
- [#7692](https://github.com/rasahq/rasa/issues/7692): Explicitly specify the `crypto` extra dependency of `pyjwt` to ensure that the 
  `cryptography` dependency is installed. `cryptography` is strictly required to be able
  to be able to verify JWT tokens.


## [2.2.3] - 2021-01-06
                       

### Bugfixes
- [#7622](https://github.com/rasahq/rasa/issues/7622): Correctly retrieve intent ranking from `UserUttered` even during default affirmation
  action implementation.
- [#7684](https://github.com/rasahq/rasa/issues/7684): Fixed a problem when using the `POST /model/test/intents` endpoint together with a 
  [model server](model-storage.mdx#load-model-from-server). The error looked as follows:

  ```
  ERROR    rasa.core.agent:agent.py:327 Could not load model due to Detected inconsistent loop usage. Trying to schedule a task on a new event loop, but scheduler was created with a different event loop. Make sure there is only one event loop in use and that the scheduler is running on that one.
  ```

  This also fixes a problem where testing a model from a model server would change the
  production model.


## [2.2.2] - 2020-12-21
                       

### Bugfixes
- [#7592](https://github.com/rasahq/rasa/issues/7592): Fixed incompatibility between Rasa Open Source 2.2.x and Rasa X < 0.35.


## [2.2.1] - 2020-12-17


### Bugfixes
- [#7557](https://github.com/rasahq/rasa/issues/7557): Fixed a problem where a [form](forms.mdx) wouldn't reject when the
  `FormValidationAction` re-implemented `required_slots`.
- [#7585](https://github.com/rasahq/rasa/issues/7585): Fixed an error when using the [SQLTrackerStore](tracker-stores.mdx#sqltrackerstore)
  with a Postgres database and the parameter `login_db` specified.

  The error was:

  ```bash
  psycopg2.errors.SyntaxError: syntax error at end of input
  rasa-production_1  | LINE 1: SELECT 1 FROM pg_catalog.pg_database WHERE datname = ?
  ```


## [2.2.0] - 2020-12-16


### Deprecations and Removals
- [#6410](https://github.com/rasahq/rasa/issues/6410): `Domain.random_template_for` is deprecated and will be removed in Rasa Open Source
  3.0.0. You can alternatively use the `TemplatedNaturalLanguageGenerator`.

  `Domain.action_names` is deprecated and will be removed in Rasa Open Source
  3.0.0. Please use `Domain.action_names_or_texts` instead.
- [#7458](https://github.com/rasahq/rasa/issues/7458): Interfaces for `Policy.__init__` and `Policy.load` have changed.
  See [migration guide](./migration-guide.mdx#rasa-21-to-rasa-22) for details.
- [#7495](https://github.com/rasahq/rasa/issues/7495): Deprecate training and test data in Markdown format. This includes:
  - reading and writing of story files in Markdown format
  - reading and writing of NLU data in Markdown format
  - reading and writing of retrieval intent data in Markdown format

  Support for Markdown data will be removed entirely in Rasa Open Source 3.0.0.

  Please convert your existing Markdown data by using the commands
  from the [migration guide](./migration-guide.mdx#rasa-21-to-rasa-22):

  ```bash
  rasa data convert nlu -f yaml --data={SOURCE_DIR} --out={TARGET_DIR}
  rasa data convert nlg -f yaml --data={SOURCE_DIR} --out={TARGET_DIR}
  rasa data convert core -f yaml --data={SOURCE_DIR} --out={TARGET_DIR}
  ```
- [#7529](https://github.com/rasahq/rasa/issues/7529): `Domain.add_categorical_slot_default_value`, `Domain.add_requested_slot`
  and `Domain.add_knowledge_base_slots` are deprecated and will be removed in Rasa Open
  Source 3.0.0. Their internal versions are now called during the Domain creation.
  Calling them manually is no longer required.

### Features
- [#6971](https://github.com/rasahq/rasa/issues/6971): Incremental training of models in a pipeline is now supported.

  If you have added new NLU training examples or new stories/rules for
  dialogue manager, you don't need to train the pipeline from scratch.
  Instead, you can initialize the pipeline with a previously trained model
  and continue finetuning the model on the complete dataset consisting of
  new training examples. To do so, use `rasa train --finetune`. For more
  detailed explanation of the command, check out the docs on [incremental
  training](./command-line-interface.mdx#incremental-training).

  Added a configuration parameter `additional_vocabulary_size` to
  [`CountVectorsFeaturizer`](./components.mdx#countvectorsfeaturizer)
  and `number_additional_patterns` to [`RegexFeaturizer`](./components.mdx#regexfeaturizer).
  These parameters are useful to configure when using incremental training for your pipelines.
- [#7408](https://github.com/rasahq/rasa/issues/7408): Add the option to use cross-validation to the
  [`POST /model/test/intents`](/pages/http-api#operation/testModelIntent) endpoint.
  To use cross-validation specify the query parameter `cross_validation_folds` in addition
  to the training data in YAML format.

  Add option to run NLU evaluation
  ([`POST /model/test/intents`](/pages/http-api#operation/testModelIntent)) and
  model training ([`POST /model/train`](/pages/http-api#operation/trainModel))
  asynchronously.
  To trigger asynchronous processing specify
  a callback URL in the query parameter `callback_url` which Rasa Open Source should send
  the results to. This URL will also be called in case of errors.
- [#7496](https://github.com/rasahq/rasa/issues/7496): Make [TED Policy](./policies.mdx#ted-policy) an end-to-end policy. Namely, make it possible to train TED on stories that contain
  intent and entities or user text and bot actions or bot text.
  If you don't have text in your stories, TED will behave the same way as before.
  Add possibility to predict entities using TED.

  Here's an example of a dialogue in the Rasa story format:

  ```rasa-yaml
  stories:
  - story: collect restaurant booking info  # name of the story - just for debugging
    steps:
    - intent: greet                          # user message with no entities
    - action: utter_ask_howcanhelp           # action that the bot should execute
    - intent: inform                         # user message with entities
      entities:
      - location: "rome"
      - price: "cheap"
    - bot: On it                             # actual text that bot can output
    - action: utter_ask_cuisine
    - user: I would like [spanish](cuisine). # actual text that user input
    - action: utter_ask_num_people
  ```

  Some model options for `TEDPolicy` got renamed.
  Please update your configuration files using the following mapping:

  |      Old model option       |                  New model option                      |
  |-----------------------------|--------------------------------------------------------|
  |transformer_size             |dictionary “transformer_size” with keys                 |
  |                             |“text”, “action_text”, “label_action_text”, “dialogue”  |
  |number_of_transformer_layers |dictionary “number_of_transformer_layers” with keys     |
  |                             |“text”, “action_text”, “label_action_text”, “dialogue”  |
  |dense_dimension              |dictionary “dense_dimension” with keys                  |
  |                             |“text”, “action_text”, “label_action_text”, “intent”,   |
  |                             |“action_name”, “label_action_name”, “entities”, “slots”,|
  |                             |“active_loop”                                           |

### Improvements
- [#3998](https://github.com/rasahq/rasa/issues/3998): Added a message showing the location where the failed stories file was saved.
- [#7232](https://github.com/rasahq/rasa/issues/7232): Add support for the top-level response keys `quick_replies`, `attachment` and `elements` refered to in `rasa.core.channels.OutputChannel.send_reponse`, as well as `metadata`.
- [#7257](https://github.com/rasahq/rasa/issues/7257): Changed the format of the histogram of confidence values for both correct and incorrect predictions produced by running `rasa test`.
- [#7284](https://github.com/rasahq/rasa/issues/7284): Run [`bandit`](https://bandit.readthedocs.io/en/latest/) checks on pull requests.
  Introduce `make static-checks` command to run all static checks locally.
- [#7397](https://github.com/rasahq/rasa/issues/7397): Add `rasa train --dry-run` command that allows to check if training needs to be performed
  and what exactly needs to be retrained.
- [#7408](https://github.com/rasahq/rasa/issues/7408): [`POST /model/test/intents`](/pages/http-api#operation/testModelIntent) now returns
  the `report` field for `intent_evaluation`, `entity_evaluation` and
  `response_selection_evaluation` as machine-readable JSON payload instead of string.
- [#7436](https://github.com/rasahq/rasa/issues/7436): Make `rasa data validate stories` work for end-to-end.

  The `rasa data validate stories` function now considers the tokenized user text instead of the plain text that is part of a state.
  This is closer to what Rasa Core actually uses to distinguish states and thus captures more story structure problems.

### Bugfixes
- [#6804](https://github.com/rasahq/rasa/issues/6804): Rename `language_list` to `supported_language_list` for `JiebaTokenizer`.
- [#7244](https://github.com/rasahq/rasa/issues/7244): A `float` slot returns unambiguous values - `[1.0, <value>]` if successfully converted, `[0.0, 0.0]` if not.
  This makes it possible to distinguish an empty float slot from a slot set to `0.0`.
  :::caution
  This change is model-breaking. Please retrain your models.
  :::
- [#7306](https://github.com/rasahq/rasa/issues/7306): Fix an erroneous attribute for Redis key prefix in `rasa.core.tracker_store.RedisTrackerStore`: 'RedisTrackerStore' object has no attribute 'prefix'.
- [#7407](https://github.com/rasahq/rasa/issues/7407): Remove token when its text (for example, whitespace) can't be tokenized by LM tokenizer (from `LanguageModelFeaturizer`).
- [#7408](https://github.com/rasahq/rasa/issues/7408): Temporary directories which were created during requests to the [HTTP API](http-api.mdx)
  are now cleaned up correctly once the request was processed.
- [#7422](https://github.com/rasahq/rasa/issues/7422): Add option `use_word_boundaries` for `RegexFeaturizer` and `RegexEntityExtractor`. To correctly process languages such as Chinese that don't use whitespace for word separation, the user needs to add the `use_word_boundaries: False` option to those two components.
- [#7529](https://github.com/rasahq/rasa/issues/7529): Correctly fingerprint the default domain slots. Previously this led to the issue
  that `rasa train core` would always retrain the model even if the training data hasn't
  changed.

### Improved Documentation
- [#7313](https://github.com/rasahq/rasa/issues/7313): Return the "Migrate from" entry to the docs sidebar.

### Miscellaneous internal changes
- [#7167](https://github.com/rasahq/rasa/issues/7167)


## [2.1.3] - 2020-12-04


### Improvements
- [#7426](https://github.com/rasahq/rasa/issues/7426): Removed `multidict` from the project dependencies. `multidict` continues to be a second
  order dependency of Rasa Open Source but will be determined by the dependencies which
  use it instead of by Rasa Open Source directly.

  This resolves issues like the following:

  ```bash
  sanic 20.9.1 has requirement multidict==5.0.0, but you'll have multidict 4.6.0 which is incompatible.
  ```

### Bugfixes
- [#7316](https://github.com/rasahq/rasa/issues/7316): `SingleStateFeaturizer` checks whether it was trained with `RegexInterpreter` as
  nlu interpreter. If that is the case, `RegexInterpreter` is used during prediction.
- [#7390](https://github.com/rasahq/rasa/issues/7390): Make sure the `responses` are synced between NLU training data and the Domain even if there're no retrieval intents in the NLU training data.
- [#7417](https://github.com/rasahq/rasa/issues/7417): Categorical slots will have a default value set when just updating nlg data in the domain.

  Previously this resulted in `InvalidDomain` being thrown.
- [#7418](https://github.com/rasahq/rasa/issues/7418): - Preserve `domain` slot ordering while dumping it back to the file.
  - Preserve multiline `text` examples of `responses` defined in `domain` and `NLU` training data.


## [2.1.2] - 2020-11-27


### Bugfixes
- [#7235](https://github.com/rasahq/rasa/issues/7235): Slots that use `initial_value` won't cause rule contradiction errors when `conversation_start: true` is used. Previously, two rules that differed only in their use of `conversation_start` would be flagged as contradicting when a slot used `initial_value`.

  In checking for incomplete rules, an action will be required to have set _only_ those slots that the same action has set in another rule. Previously, an action was expected to have set also slots which, despite being present after this action in another rule, were not actually set by this action.
- [#7345](https://github.com/rasahq/rasa/issues/7345): Fixed Rasa Open Source not being able to fetch models from certain URLs.


## [2.1.1] - 2020-11-23


### Bugfixes
- [#7338](https://github.com/rasahq/rasa/issues/7338): Sender ID is correctly set when copying the tracker and sending it to the action server (instead of sending the `default` value). This fixes a problem where the action server would only retrieve trackers with a `sender_id` `default`.


## [2.1.0] - 2020-11-17


### Deprecations and Removals
- [#7136](https://github.com/rasahq/rasa/issues/7136): The [`Policy`](policies.mdx) interface was changed to return a `PolicyPrediction` object when
  `predict_action_probabilities` is called. Returning a list of probabilities directly
  is deprecated and support for this will be removed in Rasa Open Source 3.0.

  You can adapt your custom policy by wrapping your probabilities in a `PolicyPrediction`
  object:

  ```python
  from rasa.core.policies.policy import Policy, PolicyPrediction
  # ... other imports

  def predict_action_probabilities(
          self,
          tracker: DialogueStateTracker,
          domain: Domain,
          interpreter: NaturalLanguageInterpreter,
          **kwargs: Any,
      ) -> PolicyPrediction:
      probabilities = ... # an action prediction of your policy
      return PolicyPrediction(probabilities, "policy_name", policy_priority=self.priority)
  ```

  The same change was applied to the `PolicyEnsemble` interface. Instead of returning
  a tuple of action probabilities and policy name, it is now returning a
  `PolicyPrediction` object. Support for the old `PolicyEnsemble` interface will be
  removed in Rasa Open Source 3.0.

  :::caution
  This change is model-breaking. Please retrain your models.

  :::
- [#7263](https://github.com/rasahq/rasa/issues/7263): The [Pika Event Broker](event-brokers.mdx#pika-event-broker) no longer supports
  the environment variables `RABBITMQ_SSL_CA_FILE` and `RABBITMQ_SSL_KEY_PASSWORD`.
  You can alternatively specify `RABBITMQ_SSL_CA_FILE` in the RabbitMQ connection URL as
  described in the
  [RabbitMQ documentation](https://www.rabbitmq.com/uri-query-parameters.html).

  ```yaml-rasa title="endpoints.yml
  event_broker:
   type: pika
   url: "amqps://user:password@host?cacertfile=path_to_ca_cert&password=private_key_password"
   queues:
   - my_queue

  ```

  Support for `RABBITMQ_SSL_KEY_PASSWORD` was removed entirely.

  The method [`Event Broker.close`](event-brokers.mdx) was changed to be asynchronous.
  Support for synchronous implementations will be removed in Rasa Open Source 3.0.0.
  To adapt your implementation add the `async` keyword:

  ```python
  from rasa.core.brokers.broker import EventBroker

  class MyEventBroker(EventBroker):

      async def close(self) -> None:
          # clean up event broker resources
  ```

### Features
- [#7136](https://github.com/rasahq/rasa/issues/7136): [Policies](policies.mdx) can now return obligatory and optional events as part of their
  prediction. Obligatory events are always applied to the current conversation tracker.
  Optional events are only applied to the conversation tracker in case the policy wins.

### Improvements
- [#4341](https://github.com/rasahq/rasa/issues/4341): Changed `Agent.load` method to support `pathlib` paths.
- [#5715](https://github.com/rasahq/rasa/issues/5715): If you are using the feature [Entity Roles and Groups](nlu-training-data.mdx#entities-roles-and-groups), you should now also list the roles and groups
  in your domain file if you want roles and groups to influence your conversations. For example:
  ```yaml-rasa
  entities:
    - city:
        roles:
          - from
          - to
    - name
    - topping:
        groups:
          - 1
          - 2
    - size:
        groups:
          - 1
          - 2
  ```

  Entity roles and groups can now influence dialogue predictions. For more information see the section
  [Entity Roles and Groups influencing dialogue predictions](nlu-training-data.mdx#entity-roles-and-groups-influencing-dialogue-predictions).
- [#6285](https://github.com/rasahq/rasa/issues/6285): Predictions of the [`FallbackClassifier`](components.mdx#fallbackclassifier) are
  ignored when
  [evaluating the NLU model](testing-your-assistant.mdx#evaluating-an-nlu-model)
  Note that the `FallbackClassifier` predictions still apply to
  [test stories](testing-your-assistant.mdx#writing-test-stories).
- [#6474](https://github.com/rasahq/rasa/issues/6474): Adapt the training data reader and emulator for wit.ai to their latest format.
  Update the instructions in the
  [migrate from wit.ai documentation](migrate-from/facebook-wit-ai-to-rasa.mdx)
  to run Rasa Open Source in wit.ai emulation mode.
- [#6498](https://github.com/rasahq/rasa/issues/6498): Adding configurable prefixes to Redis [Tracker](./tracker-stores.mdx) and [Lock Stores](./lock-stores.mdx) so that a single Redis instance (and logical DB) can support multiple conversation trackers and locks.
  By default, conversations will be prefixed with `tracker:...` and all locks prefixed with `lock:...`. Additionally, you can add an alphanumeric-only `prefix: value` in `endpoints.yml` such that keys in redis will take the form `value:tracker:...` and `value:lock:...` respectively.
- [#6571](https://github.com/rasahq/rasa/issues/6571): Log the model's relative path when using CLI commands.
- [#6852](https://github.com/rasahq/rasa/issues/6852): Adds the option to configure whether extracted entities should be split by comma (`","`) or not. The default behaviour is `True` - i.e. split any list of extracted entities by comma. This makes sense for a list of ingredients in a recipie, for example `"avocado, tofu, cauliflower"`, however doesn't make sense for an address such as `"Schönhauser Allee 175, 10119 Berlin, Germany"`.

  In the latter case, add a new option to your config, e.g. if you are using the `DIETClassifier` this becomes:

  ```yaml
  ...
  - name: DIETClassifier
    split_entities_by_comma: False
  ...
  ```

  in which case, none of the extracted entities will be split by comma. To switch it on/off for specific entity types you can use:

  ```yaml
  ...
  - name: DIETClassifier
    split_entities_by_comma:
      address: True
      ingredient: False
  ...
  ```

  where both `address` and `ingredient` are two entity types.

  This feature is also available for `CRFEntityExtractor`.
- [#6860](https://github.com/rasahq/rasa/issues/6860): Fetching test stories from the HTTP API endpoint
  `GET /conversations/<conversation_id>/story` no longer triggers an update
  of the
  [conversation session](./domain.mdx#session-configuration).

  Added a new boolean query parameter `all_sessions` (default: `false`) to the
  [HTTP API](./http-api.mdx) endpoint for fetching test stories
  (`GET /conversations/<conversation_id>/story`).

  When setting `?all_sessions=true`, the endpoint returns test stories for all
  conversation sessions for `conversation_id`.
  When setting `?all_sessions=all_sessions`, or when omitting the `all_sessions`
  parameter, a single test story is returned for `conversation_id`. In cases where
  multiple conversation sessions exist, only the last story is returned.

  Specifying the `retrieve_events_from_previous_conversation_sessions`
  kwarg for the [Tracker Store](./tracker-stores.mdx) class is deprecated and will be
  removed in Rasa Open Source 3.0. Please use the `retrieve_full_tracker()` method
  instead.
- [#6865](https://github.com/rasahq/rasa/issues/6865): Improve the `rasa data convert nlg` command and introduce the `rasa data convert responses` command
  to simplify the migration from pre-2.0 response selector format to the new format.
- [#6966](https://github.com/rasahq/rasa/issues/6966): Added warning for when an option is provided for a [component](components.mdx) that is not listed as a key in the defaults for that component.
- [#6977](https://github.com/rasahq/rasa/issues/6977): [Forms](forms.mdx) no longer reject their execution before a potential custom
  action for validating / extracting slots was executed.
  Forms continue to reject in two cases automatically:
  - A slot was requested to be filled, but no slot mapping applied to the latest user
    message and there was no custom action for potentially extracting other slots.
  - A slot was requested to be filled, but the custom action for validating / extracting
    slots didn't return any slot event.

  Additionally you can also reject the form execution manually by returning a
  `ActionExecutionRejected` event within your custom action for validating / extracting
  slots.
- [#7027](https://github.com/rasahq/rasa/issues/7027): Remove dependency between `ConveRTTokenizer` and `ConveRTFeaturizer`. The `ConveRTTokenizer` is now deprecated, and the
  `ConveRTFeaturizer` can be used with any other `Tokenizer`.

  Remove dependency between `HFTransformersNLP`, `LanguageModelTokenizer`, and `LanguageModelFeaturizer`. Both
  `HFTransformersNLP` and `LanguageModelTokenizer` are now deprecated. `LanguageModelFeaturizer` implements the behavior
  of the stack and can be used with any other `Tokenizer`.
- [#7061](https://github.com/rasahq/rasa/issues/7061): Gray out "Download" button in Rasa Playground when the project is not yet ready to be downloaded.
- [#7068](https://github.com/rasahq/rasa/issues/7068): Slot mappings for [Forms](forms.mdx) in the domain are now optional. If you do not
  provide any slot mappings as part of the domain, you need to provide
  [custom slot mappings](forms.mdx#custom-slot-mappings) through a custom action.
  A form without slot mappings is specified as follows:

  ```rasa-yaml
  forms:
    my_form:
      # no mappings
  ```

  The action for [forms](forms.mdx) can now be overridden by defining a custom action
  with the same name as the form. This can be used to keep using the deprecated
  Rasa Open Source `FormAction` which is implemented within the Rasa SDK. Note that it is
  **not** recommended to override the form action for anything else than using the
  deprecated Rasa SDK `FormAction`.
- [#7102](https://github.com/rasahq/rasa/issues/7102): Changed the default model weights loaded for `HFTransformersNLP` component.

  Use a [language agnostic sentence embedding model](https://tfhub.dev/google/LaBSE/1)
  as the default model. These model weights should help improve performance on
  intent classification and response selection.
- [#7122](https://github.com/rasahq/rasa/issues/7122): Add validations for [slot mappings](forms.mdx#slot-mappings).
  If a slot mapping is not valid, an `InvalidDomain` error is raised.
- [#7132](https://github.com/rasahq/rasa/issues/7132): Adapt the training data reader and emulator for LUIS to
  [their latest format](https://westcentralus.dev.cognitive.microsoft.com/docs/services/luis-endpoint-api-v3-0/)
  and add support for roles.
  Update the instructions in the
  ["Migrate from LUIS" documentation page](migrate-from/microsoft-luis-to-rasa.mdx)
  to reflect the recent changes made to the UI of LUIS.
- [#7160](https://github.com/rasahq/rasa/issues/7160): Adapt the [training data reader and emulator for DialogFlow](migrate-from/google-dialogflow-to-rasa.mdx) to
  [their latest format](https://cloud.google.com/dialogflow/es/docs/reference/rest/v2/DetectIntentResponse)
  and add support for regex entities.
- [#7263](https://github.com/rasahq/rasa/issues/7263): The [Pika Event Broker](event-brokers.mdx#pika-event-broker) was reimplemented with
  the `[aio-pika` library[(https://aio-pika.readthedocs.io/en/latest/). Messages will
  now be published to RabbitMQ asynchronously which improves the prediction performance.
- [#7278](https://github.com/rasahq/rasa/issues/7278): The confidence of the [`FallbackClassifier`](components.mdx#fallbackclassifier)
  predictions is set to `1 - top intent confidence`.

### Bugfixes
- [#5974](https://github.com/rasahq/rasa/issues/5974): `ActionRestart` will now trigger `ActionSessionStart` as a followup action.
- [#6582](https://github.com/rasahq/rasa/issues/6582): Fixed a bug with `rasa data split nlu` which caused the resulting train / test ratio to sometimes differ from the ratio specified by the user or by default.

  The splitting algorithm ensures that every intent and response class appears in both the training and the test set. This means that each split must contain at least as many examples as there are classes, which for small datasets can contradict the requested training fraction. When this happens, the command issues a warning to the user that the requested training fraction can't be satisfied.
- [#6721](https://github.com/rasahq/rasa/issues/6721): Fixed bug where slots with `influence_conversation=false` affected the action
  prediction if they were set manually using the
  `POST /conversations/<conversation_id/tracker/events` endpoint in the
  [HTTP API](./http-api.mdx).
- [#6760](https://github.com/rasahq/rasa/issues/6760): Update Pika event broker to be a separate process and make it use a
  `multiprocessing.Queue` to send and process messages. This change should help
  avoid situations when events stop being sent after a while.
- [#6973](https://github.com/rasahq/rasa/issues/6973): Ignore rules when validating stories
- [#6986](https://github.com/rasahq/rasa/issues/6986): - Updated Slack Connector for new Slack Events API
- [#7001](https://github.com/rasahq/rasa/issues/7001): Update Rasa Playground "Download" button to work correctly depending on the current chat state.
- [#7002](https://github.com/rasahq/rasa/issues/7002): Test stories can now contain both: normal intents and retrieval intents. The `failed_test_stories.yml`, generated by `rasa test`, also specifies the full retrieval intent now.
  Previously `rasa test` would fail on test stories that specified retrieval intents.
- [#7031](https://github.com/rasahq/rasa/issues/7031): The converter tool is now able to convert test stories that contain a number as entity type.
- [#7034](https://github.com/rasahq/rasa/issues/7034): The converter tool now converts test stories and stories that contain full retrieval intents correctly.
  Previously the response keys were deleted during conversion to YAML.
- [#7204](https://github.com/rasahq/rasa/issues/7204): The slack connector requires a configuration for `slack_signing_secret` to make
  the connector more secure. The configuration value needs to be added to your
  `credentials.yml` if you are using the slack connector.
- [#7246](https://github.com/rasahq/rasa/issues/7246): Fixed model fingerprinting - it should avoid some more unecessary retrainings now.
- [#7253](https://github.com/rasahq/rasa/issues/7253): Fixed a problem when slots of type `text` or `list` were referenced by name only in
  the training data and this was treated as an empty value. This means that the two
  following stories are equivalent in case the slot type is `text`:

  ```yaml
  stories:
  - story: Story referencing slot by name
    steps:
    - intent: greet
    - slot_was_set:
      - name

  - story: Story referencing slot with name and value
    steps:
    - intent: greet
    - slot_was_set:
      - name: "some name"

  ```

  Note that you still need to specify values for all other slot types as only `text`
  and `list` slots are featurized in a binary fashion.

### Improved Documentation
- [#6973](https://github.com/rasahq/rasa/issues/6973): Correct data validation docs

### Miscellaneous internal changes
- [#6470](https://github.com/rasahq/rasa/issues/6470), [#7015](https://github.com/rasahq/rasa/issues/7015), [#7090](https://github.com/rasahq/rasa/issues/7090)


## [2.0.8] - 2020-11-26


### Bugfixes
- [#7235](https://github.com/rasahq/rasa/issues/7235): Slots that use `initial_value` won't cause rule contradiction errors when `conversation_start: true` is used. Previously, two rules that differed only in their use of `conversation_start` would be flagged as contradicting when a slot used `initial_value`.

  In checking for incomplete rules, an action will be required to have set _only_ those slots that the same action has set in another rule. Previously, an action was expected to have set also slots which, despite being present after this action in another rule, were not actually set by this action.


## [2.0.7] - 2020-11-24


### Bugfixes
- [#5974](https://github.com/rasahq/rasa/issues/5974): `ActionRestart` will now trigger `ActionSessionStart` as a followup action.
- [#7317](https://github.com/rasahq/rasa/issues/7317): Fixed Rasa Open Source not being able to fetch models from certain URLs.

  This addresses an issue introduced in 2.0.3 where `rasa-production` could not use the models from `rasa-x` in Rasa X server mode.
- [#7316](https://github.com/rasahq/rasa/issues/7316): `SingleStateFeaturizer` checks whether it was trained with `RegexInterpreter` as
  NLU interpreter. If that is the case, `RegexInterpreter` is used during prediction.


## [2.0.6] - 2020-11-10


### Bugfixes
- [#6629](https://github.com/rasahq/rasa/issues/6629): Fixed a bug that occurred when setting multiple Sanic workers in combination with a custom [Lock Store](lock-stores.mdx). Previously, if the number was set higher than 1 and you were using a custom lock store, it would reject because of a strict check to use a [Redis Lock Store](lock-stores.mdx#redislockstore).
- [#7176](https://github.com/rasahq/rasa/issues/7176): Fixed a bug in the [`TwoStageFallback`](fallback-handoff.mdx#two-stage-fallback) action which
  reverted too many events after the user successfully rephrased.


## [2.0.5] - 2020-11-10


### Bugfixes
- [#7200](https://github.com/rasahq/rasa/issues/7200): Fix a bug because of which only one retrieval intent was present in `all_retrieval_intent` key of the output of `ResponseSelector` even if there were multiple retrieval intents present in the training data.


## [2.0.4] - 2020-11-08


### Bugfixes
- [#7140](https://github.com/rasahq/rasa/issues/7140): Fixed error when starting Rasa X locally without a proper git setup.
- [#7186](https://github.com/rasahq/rasa/issues/7186): Properly validate incoming webhook requests for the Slack connector to be authentic.


## [2.0.3] - 2020-10-29


### Bugfixes
- [#7089](https://github.com/rasahq/rasa/issues/7089): Fix `ConveRTTokenizer` failing because of wrong model URL by making the `model_url` parameter of `ConveRTTokenizer` mandatory.

  Since the ConveRT model was taken [offline](https://github.com/RasaHQ/rasa/issues/6806), we can no longer use
  the earlier public URL of the model. Additionally, since the licence for the model is unknown,
  we cannot host it ourselves. Users can still use the component by setting `model_url` to a community/self-hosted
  model URL or path to a local directory containing model files. For example:
  ```yaml
  pipeline:
      - name: ConveRTTokenizer
        model_url: <remote/local path to model>
  ```
- [#7108](https://github.com/rasahq/rasa/issues/7108): Update example formbot to use `FormValidationAction` for slot validation


## [2.0.2] - 2020-10-22


### Bugfixes
- [#6691](https://github.com/rasahq/rasa/issues/6691): Fix description of previous event in output of `rasa data validate stories`
- [#7053](https://github.com/rasahq/rasa/issues/7053): Fixed command line coloring for windows command lines running an encoding other than `utf-8`.

### Miscellaneous internal changes
- [#7057](https://github.com/rasahq/rasa/issues/7057)


## [2.0.1] - 2020-10-20


### Bugfixes
- [#7018](https://github.com/rasahq/rasa/issues/7018): Create correct `KafkaProducer` for `PLAINTEXT` and `SASL_SSL` security protocols.
- [#7033](https://github.com/rasahq/rasa/issues/7033): - Fix `YAMLStoryReader` not being able to represent [`OR` statements](stories.mdx#or-statements) in conversion mode.
  - Fix `MarkdownStoryWriter` not being able to write stories with `OR` statements (when loaded in conversion mode).


## [2.0.0] - 2020-10-07


### Deprecations and Removals
- [#5757](https://github.com/rasahq/rasa/issues/5757): Removed previously deprecated packages `rasa_nlu` and `rasa_core`.

  Use imports from `rasa.core` and `rasa.nlu` instead.
- [#5758](https://github.com/rasahq/rasa/issues/5758): Removed previously deprecated classes:
  - event brokers (`EventChannel` and `FileProducer`, `KafkaProducer`,
    `PikaProducer`, `SQLProducer`)
  - intent classifier `EmbeddingIntentClassifier`
  - policy `KerasPolicy`

  Removed previously deprecated methods:
  - `Agent.handle_channels`
  - `TrackerStore.create_tracker_store`

  Removed support for pipeline templates in `config.yml`

  Removed deprecated training data keys `entity_examples` and `intent_examples` from
  json training data format.
- [#5834](https://github.com/rasahq/rasa/issues/5834): Removed `restaurantbot` example as it was confusing and not a great way to build a bot.
- [#6296](https://github.com/rasahq/rasa/issues/6296): `LabelTokenizerSingleStateFeaturizer` is deprecated. To replicate `LabelTokenizerSingleStateFeaturizer` functionality,
  add a `Tokenizer`  with `intent_tokenization_flag: True` and `CountVectorsFeaturizer` to the NLU pipeline.
  An example of elements to be added to the pipeline is shown in the improvement changelog 6296`.

  `BinarySingleStateFeaturizer` is deprecated and will be removed in the future. We recommend to switch to `SingleStateFeaturizer`.
- [#6354](https://github.com/rasahq/rasa/issues/6354): Specifying the parameters `force` and `save_to_default_model_directory` as part of the
  JSON payload when training a model using `POST /model/train` is now deprecated.
  Please use the query parameters `force_training` and `save_to_default_model_directory`
  instead. See the [API documentation](/pages/http-api) for more information.
- [#6409](https://github.com/rasahq/rasa/issues/6409): The conversation event `form` was renamed to `active_loop`. Rasa Open Source
  will continue to be able to read and process old `form` events. Note that
  serialized trackers will no longer have the `active_form` field. Instead the
  `active_loop` field will contain the same information. Story representations
  in Markdown and YAML will use `active_loop` instead of `form` to represent the
  event.
- [#6453](https://github.com/rasahq/rasa/issues/6453): Removed support for `queue` argument in `PikaEventBroker` (use `queues` instead).

  Domain file:
  - Removed support for `templates` key (use `responses` instead).
  - Removed support for string `responses` (use dictionaries instead).

  NLU `Component`:
  - Removed support for `provides` attribute, it's not needed anymore.
  - Removed support for `requires` attribute (use `required_components()` instead).

  Removed `_guess_format()` utils method from `rasa.nlu.training_data.loading` (use `guess_format` instead).

  Removed several config options for [TED Policy](./policies.mdx#ted-policy), [DIETClassifier](./components.mdx#dietclassifier) and [ResponseSelector](./components.mdx#responseselector):
  - `hidden_layers_sizes_pre_dial`
  - `hidden_layers_sizes_bot`
  - `droprate`
  - `droprate_a`
  - `droprate_b`
  - `hidden_layers_sizes_a`
  - `hidden_layers_sizes_b`
  - `num_transformer_layers`
  - `num_heads`
  - `dense_dim`
  - `embed_dim`
  - `num_neg`
  - `mu_pos`
  - `mu_neg`
  - `use_max_sim_neg`
  - `C2`
  - `C_emb`
  - `evaluate_every_num_epochs`
  - `evaluate_on_num_examples`

  Please check the documentation for more information.
- [#6463](https://github.com/rasahq/rasa/issues/6463): The conversation event `form_validation` was renamed to `loop_interrupted`.
  Rasa Open Source will continue to be able to read and process old `form_validation`
  events.
- [#6658](https://github.com/rasahq/rasa/issues/6658): `SklearnPolicy` was deprecated. `TEDPolicy` is the preferred machine-learning policy for dialogue models.
- [#6809](https://github.com/rasahq/rasa/issues/6809): [Slots](domain.mdx#slots) of type `unfeaturized` are
  now deprecated and will be removed in Rasa Open Source 3.0. Instead you should use
  the property `influence_conversation: false` for every slot type as described in the
  [migration guide](migration-guide.mdx#unfeaturized-slots).
- [#6934](https://github.com/rasahq/rasa/issues/6934): [Conversation sessions](domain.mdx#session-configuration) are now enabled by default
  if your [Domain](domain.mdx) does not contain a session configuration.
  Previously a missing session configuration was treated as if conversation sessions
  were disabled. You can explicitly disable conversation sessions using the following
  snippet:

  ```yaml-rasa title="domain.yml"
  session_config:
    # A session expiration time of `0`
    # disables conversation sessions
    session_expiration_time: 0
  ```
- [#6952](https://github.com/rasahq/rasa/issues/6952): Using the [default action](default-actions.mdx) `action_deactivate_form` to deactivate
  the currently active loop / [Form](forms.mdx) is deprecated.
  Please use `action_deactivate_loop` instead.

### Features
- [#4745](https://github.com/rasahq/rasa/issues/4745): Added template name to the metadata of bot utterance events.

  `BotUttered` event contains a `template_name` property in its metadata for any
  new bot message.
- [#5086](https://github.com/rasahq/rasa/issues/5086): Added a `--num-threads` CLI argument that can be passed to `rasa train`
  and will be used to train NLU components.
- [#5510](https://github.com/rasahq/rasa/issues/5510): You can now define what kind of features should be used by what component
  (see [Choosing a Pipeline](./tuning-your-model.mdx)).

  You can set an alias via the option `alias` for every featurizer in your pipeline.
  The `alias` can be anything, by default it is set to the full featurizer class name.
  You can then specify, for example, on the
  [DIETClassifier](./components.mdx#dietclassifier) what features from which
  featurizers should be used.
  If you don't set the option `featurizers` all available features will be used.
  This is also the default behavior.
  Check components to see what components have the option
  `featurizers` available.

  Here is an example pipeline that shows the new option.
  We define an alias for all featurizers in the pipeline.
  All features will be used in the `DIETClassifier`.
  However, the `ResponseSelector` only takes the features from the
  `ConveRTFeaturizer` and the `CountVectorsFeaturizer` (word level).

  ```
  pipeline:
  - name: ConveRTTokenizer
  - name: ConveRTFeaturizer
    alias: "convert"
  - name: CountVectorsFeaturizer
    alias: "cvf_word"
  - name: CountVectorsFeaturizer
    alias: "cvf_char"
    analyzer: char_wb
    min_ngram: 1
    max_ngram: 4
  - name: RegexFeaturizer
    alias: "regex"
  - name: LexicalSyntacticFeaturizer
    alias: "lsf"
  - name: DIETClassifier:
  - name: ResponseSelector
    epochs: 50
    featurizers: ["convert", "cvf_word"]
  - name: EntitySynonymMapper
  ```

  :::caution
  This change is model-breaking. Please retrain your models.

  :::
- [#5837](https://github.com/rasahq/rasa/issues/5837): Added `--port` commandline argument to the interactive learning mode to allow
  changing the port for the Rasa server running in the background.
- [#5957](https://github.com/rasahq/rasa/issues/5957): Add new entity extractor `RegexEntityExtractor`. The entity extractor extracts entities using the lookup tables
  and regexes defined in the training data. For more information see [RegexEntityExtractor](./components.mdx#regexentityextractor).
- [#5996](https://github.com/rasahq/rasa/issues/5996): Introduced a new `YAML` format for Core training data and implemented a parser
  for it. Rasa Open Source can now read stories in both `Markdown` and `YAML` format.
- [#6020](https://github.com/rasahq/rasa/issues/6020): You can now enable threaded message responses from Rasa through the Slack connector.
  This option is enabled using an optional configuration in the credentials.yml file

  ```yaml
      slack:
        slack_token:
        slack_channel:
        use_threads: True
  ```

  Button support has also been added in the Slack connector.
- [#6065](https://github.com/rasahq/rasa/issues/6065): Add support for [rules](./rules.mdx) data and [forms](./forms.mdx) in YAML
  format.
- [#6066](https://github.com/rasahq/rasa/issues/6066): The NLU `interpreter` is now passed to the [Policies](./policies.mdx) during training and
  inference time. Note that this requires an additional parameter `interpreter` in the
  method `predict_action_probabilities` of the `Policy` interface. In case a
  custom `Policy` implementation doesn't provide this parameter Rasa Open Source
  will print a warning and omit passing the `interpreter`.
- [#6088](https://github.com/rasahq/rasa/issues/6088): Added the new dialogue policy RulePolicy which will replace the old “rule-like”
  policies Mapping Policy,
  Fallback Policy,
  Two-Stage Fallback Policy, and
  Form Policy. These policies are now
  deprecated and will be removed in the future. Please see the
  [rules documentation](./rules.mdx) for more information.

  Added new NLU component [FallbackClassifier](./components.mdx#fallbackclassifier)
  which predicts an intent `nlu_fallback` in case the confidence was below a given
  threshold. The intent `nlu_fallback` may
  then be used to write stories / rules to handle the fallback in case of low NLU
  confidence.

  ```yaml-rasa
  pipeline:
  - # Other NLU components ...
  - name: FallbackClassifier
    # If the highest ranked intent has a confidence lower than the threshold then
    # the NLU pipeline predicts an intent `nlu_fallback` which you can then be used in
    # stories / rules to implement an appropriate fallback.
    threshold: 0.5
  ```
- [#6132](https://github.com/rasahq/rasa/issues/6132): Added possibility to split the domain into separate files. All YAML files
  under the path specified with `--domain` will be scanned for domain
  information (e.g. intents, actions, etc) and then combined into a single domain.

  The default value for `--domain` is still `domain.yml`.
- [#6275](https://github.com/rasahq/rasa/issues/6275): Add optional metadata argument to `NaturalLanguageInterpreter`'s parse method.
- [#6354](https://github.com/rasahq/rasa/issues/6354): The Rasa Open Source API endpoint `POST /model/train` now supports training data in YAML
  format. Please specify the header `Content-Type: application/yaml` when
  training a model using YAML training data.
  See the [API documentation](/pages/http-api) for more information.
- [#6374](https://github.com/rasahq/rasa/issues/6374): Added a YAML schema and a writer for 2.0 Training Core data.
- [#6404](https://github.com/rasahq/rasa/issues/6404): Users can now use the ``rasa data convert {nlu|core} -f yaml`` command to convert training data from Markdown format to YAML format.
- [#6536](https://github.com/rasahq/rasa/issues/6536): Add option `use_lemma` to `CountVectorsFeaturizer`. By default it is set to `True`.

  `use_lemma` indicates whether the featurizer should use the lemma of a word for counting (if available) or not.
  If this option is set to `False` it will use the word as it is.

### Improvements
- [#4536](https://github.com/rasahq/rasa/issues/4536): Add support for Python 3.8.
- [#5368](https://github.com/rasahq/rasa/issues/5368): Changed the project structure for Rasa projects initialized with the
  [CLI](./command-line-interface.mdx) (using the `rasa init` command):
  `actions.py` -> `actions/actions.py`. `actions` is now a Python package (it contains
  a file `actions/__init__.py`). In addition, the `__init__.py` at the
  root of the project has been removed.
- [#5481](https://github.com/rasahq/rasa/issues/5481): `DIETClassifier` now also assigns a confidence value to entity predictions.
- [#5637](https://github.com/rasahq/rasa/issues/5637): Added behavior to the `rasa --version` command. It will now also list information
  about the operating system, python version and `rasa-sdk`. This will make it easier
  for users to file bug reports.
- [#5743](https://github.com/rasahq/rasa/issues/5743): Support for additional training metadata.

  Training data messages now to support kwargs and the Rasa JSON data reader
  includes all fields when instantiating a training data instance.
- [#5748](https://github.com/rasahq/rasa/issues/5748): Standardize testing output. The following test output can be produced for intents,
  responses, entities and stories:
  - report: a detailed report with testing metrics per label (e.g. precision,
    recall, accuracy, etc.)
  - errors: a file that contains incorrect predictions
  - successes: a file that contains correct predictions
  - confusion matrix: plot of confusion matrix
  - histogram: plot of confidence distribution (not available for stories)
- [#5756](https://github.com/rasahq/rasa/issues/5756): To avoid the problem of our entity extractors predicting entity labels for
  just a part of the words, we introduced a cleaning method after the prediction
  was done. We should avoid the incorrect prediction in the first place.
  To achieve this we will not tokenize words into sub-words anymore.
  We take the mean feature vectors of the sub-words as the feature vector of the word.

  :::caution
  This change is model breaking. Please, retrain your models.

  :::
- [#5759](https://github.com/rasahq/rasa/issues/5759): Move option `case_sensitive` from the tokenizers to the featurizers.
  - Remove the option from the `WhitespaceTokenizer` and `ConveRTTokenizer`.
  - Add option `case_sensitive` to the `RegexFeaturizer`.
- [#5766](https://github.com/rasahq/rasa/issues/5766): If a user sends a voice message to the bot using Facebook, users messages was set to the attachments URL. The same is now also done for the rest of attachment types (image, video, and file).
- [#5794](https://github.com/rasahq/rasa/issues/5794): Creating a `Domain` using `Domain.fromDict` can no longer alter the input dictionary.
  Previously, there could be problems when the input dictionary was re-used for other
  things after creating the `Domain` from it.
- [#5805](https://github.com/rasahq/rasa/issues/5805): The debug-level logs when instantiating an
  [SQLTrackerStore](./tracker-stores.mdx#sqltrackerstore)
  no longer show the password in plain text. Now, the URL is displayed with the password
  hidden, e.g. `postgresql://username:***@localhost:5432`.
- [#5855](https://github.com/rasahq/rasa/issues/5855): Shorten the information in tqdm during training ML algorithms based on the log
  level. If you train your model in debug mode, all available metrics will be
  shown during training, otherwise, the information is shorten.
- [#5913](https://github.com/rasahq/rasa/issues/5913): Ignore conversation test directory `tests/` when importing a project
  using `MultiProjectImporter` and `use_e2e` is `False`.
  Previously, any story data found in a project subdirectory would be imported
  as training data.
- [#5985](https://github.com/rasahq/rasa/issues/5985): Implemented model checkpointing for DIET (including the response selector) and TED. The best model during training will be stored instead of just the last model. The model is evaluated on the basis of `evaluate_every_number_of_epochs` and `evaluate_on_number_of_examples`.

  Checkpointing is enabled iff the following is set for the models in the `config.yml` file:
  * `checkpoint_model: True`
  * `evaluate_on_number_of_examples > 0`

  The model is stored to whatever location has been specified with the `--out` parameter when calling `rasa train nlu/core ...`.
- [#6024](https://github.com/rasahq/rasa/issues/6024): `rasa data split nlu` now makes sure that there is at least one example per
  intent and response in the test data.
- [#6039](https://github.com/rasahq/rasa/issues/6039): The method `ensure_consistent_bilou_tagging` now also considers the confidence values of the predicted tags
  when updating the BILOU tags.
- [#6045](https://github.com/rasahq/rasa/issues/6045): We updated the way how we save and use features in our NLU pipeline.

  The message object now has a dedicated field, called `features`, to store the
  features that are generated in the NLU pipeline. We adapted all our featurizers in a
  way that sequence and sentence features are stored independently. This allows us to
  keep different kind of features for the sequence and the sentence. For example, the
  `LexicalSyntacticFeaturizer` does not produce any sentence features anymore as our
  experiments showed that those did not bring any performance gain just quite a lot of
  additional values to store.

  We also modified the DIET architecture to process the sequence and sentence
  features independently at first. The features are concatenated just before
  the transformer.

  We also removed the `__CLS__` token again. Our Tokenizers will not
  add this token anymore.

  :::caution
  This change is model-breaking. Please retrain your models.

  :::
- [#6052](https://github.com/rasahq/rasa/issues/6052): Add endpoint kwarg to `rasa.jupyter.chat` to enable using a custom action server while chatting with a model in a jupyter notebook.
- [#6055](https://github.com/rasahq/rasa/issues/6055): Support for rasa conversation id with special characters on the server side - necessary for some channels (e.g. Viber)
- [#6123](https://github.com/rasahq/rasa/issues/6123): Add support for proxy use in [slack](./connectors/slack.mdx) input channel.
- [#6134](https://github.com/rasahq/rasa/issues/6134): Log the number of examples per intent during training. Logging can be enabled using `rasa train --debug`.
- [#6237](https://github.com/rasahq/rasa/issues/6237): Support for other remote storages can be achieved by using an external library.
- [#6273](https://github.com/rasahq/rasa/issues/6273): Add `output_channel` query param to `/conversations/<conversation_id>/tracker/events` route, along with boolean `execute_side_effects` to optionally schedule/cancel reminders, and forward bot messages to output channel.
- [#6276](https://github.com/rasahq/rasa/issues/6276): Allow Rasa to boot when model loading exception occurs. Forward HTTP Error responses to standard log output.
- [#6294](https://github.com/rasahq/rasa/issues/6294): Rename `DucklingHTTPExtractor` to `DucklingEntityExtractor`.
- [#6296](https://github.com/rasahq/rasa/issues/6296): * Modified functionality of `SingleStateFeaturizer`.

    `SingleStateFeaturizer` uses trained NLU `Interpreter` to featurize intents and action names.
    This modified `SingleStateFeaturizer` can replicate `LabelTokenizerSingleStateFeaturizer` functionality.
    This component is deprecated from now on.
    To replicate `LabelTokenizerSingleStateFeaturizer` functionality,
    add a `Tokenizer`  with `intent_tokenization_flag: True` and `CountVectorsFeaturizer` to the NLU pipeline.
    Please update your configuration file.

    For example:
      ```yaml
      language: en
      pipeline:
        - name: WhitespaceTokenizer
          intent_tokenization_flag: True
        - name: CountVectorsFeaturizer
      ```

    Please train both NLU and Core (using `rasa train`) to use a trained tokenizer and featurizer for core featurization.

    The new `SingleStateFeaturizer` stores slots, entities and forms in sparse features for more lightweight storage.

    `BinarySingleStateFeaturizer` is deprecated and will be removed in the future.
    We recommend to switch to `SingleStateFeaturizer`.

  * Modified `TEDPolicy` to handle sparse features. As a result, `TEDPolicy` may require more epochs than before to converge.

  * Default TEDPolicy featurizer changed to `MaxHistoryTrackerFeaturizer` with infinite max history (takes all dialogue turns into account).
  * Default batch size for TED increased from [8,32] to [64, 256]
- [#6323](https://github.com/rasahq/rasa/issues/6323): [Response selector templates](./components.mdx#responseselector) now support all features that
  domain utterances do. They use the yaml format instead of markdown now.
  This means you can now use buttons, images, ... in your FAQ or chitchat responses
  (assuming they are using the response selector).

  As a consequence, training data form in markdown has to have the file
  suffix `.md` from now on to allow proper file type detection-
- [#6457](https://github.com/rasahq/rasa/issues/6457): Support for test stories written in yaml format.
- [#6466](https://github.com/rasahq/rasa/issues/6466): [Response Selectors](./components.mdx#responseselector) are now trained on retrieval intent labels by default instead of the actual response text. For most models, this should improve training time and accuracy of the `ResponseSelector`.

  If you want to revert to the pre-2.0 default behavior, add the `use_text_as_label=true` parameter to your `ResponseSelector` component.

  You can now also have multiple response templates for a single sub-intent of a retrieval intent. The first response template
  containing the text attribute is picked for training(if `use_text_as_label=True`) and a random template is picked for bot's utterance just as how other `utter_` templates are picked.

  All response selector related evaluation artifacts - `report.json, successes.json, errors.json, confusion_matrix.png` now use the sub-intent of the retrieval intent as the target and predicted labels instead of the actual response text.

  The output schema of `ResponseSelector` has changed - `full_retrieval_intent` and `name` have been deprecated in favour
  of `intent_response_key` and `response_templates` respectively. Additionally a key `all_retrieval_intents`
  is added to the response selector output which will hold a list of all retrieval intents(faq,chitchat, etc.)
  that are present in the training data.An example output looks like this -
  ```
  "response_selector": {
      "all_retrieval_intents": ["faq"],
      "default": {
        "response": {
          "id": 1388783286124361986, "confidence": 1.0, "intent_response_key": "faq/is_legit",
          "response_templates": [
            {
              "text": "absolutely",
              "image": "https://i.imgur.com/nGF1K8f.jpg"
            },
            {
              "text": "I think so."
            }
          ],
        },
        "ranking": [
          {
            "id": 1388783286124361986,
            "confidence": 1.0,
            "intent_response_key": "faq/is_legit"
          },
        ]
  ```

  An example bot demonstrating how to use the `ResponseSelector` is added to the `examples` folder.
- [#6472](https://github.com/rasahq/rasa/issues/6472): Do not modify conversation tracker's ``latest_input_channel`` property when using ``POST /trigger_intent`` or ``ReminderScheduled``.
- [#6555](https://github.com/rasahq/rasa/issues/6555): Do not set the output dimension of the `sparse-to-dense` layers to the same dimension as the dense features.

  Update default value of `dense_dimension` and `concat_dimension` for `text` in `DIETClassifier` to 128.
- [#6591](https://github.com/rasahq/rasa/issues/6591): Retrieval actions with `respond_` prefix are now replaced with usual utterance actions with `utter_` prefix.

  If you were using retrieval actions before, rename all of them to start with `utter_` prefix. For example, `respond_chitchat` becomes `utter_chitchat`.
  Also, in order to keep the response templates more consistent, you should now add the `utter_` prefix to all response templates defined for retrieval intents. For example, a response template `chitchat/ask_name` becomes `utter_chitchat/ask_name`. Note that the NLU examples for this will still be under `chitchat/ask_name` intent.
  The example `responseselectorbot` should help clarify these changes further.
- [#6613](https://github.com/rasahq/rasa/issues/6613): Added telemetry reporting. Rasa uses telemetry to report anonymous usage information.
  This information is essential to help improve Rasa Open Source for all users.
  Reporting will be opt-out. More information can be found in our
  [telemetry documentation](./telemetry/telemetry.mdx).
- [#6757](https://github.com/rasahq/rasa/issues/6757): Update `extract_other_slots` method inside `FormAction` to fill a slot from an entity
  with a different name if corresponding slot mapping of `from_entity` type is unique.
- [#6809](https://github.com/rasahq/rasa/issues/6809): [Slots](domain.mdx#slots) of any type can now be ignored during a conversation.
  To do so, specify the property `influence_conversation: false` for the slot.

  ```yaml
  slot:
    a_slot:
      type: text
      influence_conversation: false
  ```

  The property `influence_conversation` is set to `true` by default. See the
  [documentation for slots](domain.mdx#slots) for more information.

  A new slot type [`any`](domain.mdx#any-slot) was added. Slots of this type can store
  any value. Slots of type `any` are always ignored during conversations.
- [#6856](https://github.com/rasahq/rasa/issues/6856): Improved exception handling within Rasa Open Source.

  All exceptions that are somewhat expected (e.g. errors in file formats like
  configurations or training data) will share a common base class
  `RasaException`.

  ::warning Backwards Incompatibility
  Base class for the exception raised when an action can not be found has been changed
  from a `NameError` to a `ValueError`.
  ::

  Some other exceptions have also slightly changed:
  - raise `YamlSyntaxException` instead of YAMLError (from ruamel) when
    failing to load a yaml file with information about the line where loading failed
  - introduced `MissingDependencyException` as an exception raised if packages
    need to be installed
- [#6900](https://github.com/rasahq/rasa/issues/6900): Debug logs from `matplotlib` libraries are now hidden by default and are configurable with the `LOG_LEVEL_LIBRARIES` environment variable.
- [#6943](https://github.com/rasahq/rasa/issues/6943): Update `KafkaEventBroker` to support `SASL_SSL` and `PLAINTEXT` protocols.

### Bugfixes
- [#3597](https://github.com/rasahq/rasa/issues/3597): Fixed issue where temporary model directories were not removed after pulling from a model server.

  If the model pulled from the server was invalid, this could lead to large amounts of local storage usage.
- [#5038](https://github.com/rasahq/rasa/issues/5038): Fixed a bug in the `CountVectorsFeaturizer` which resulted in the very first
  message after loading a model to be processed incorrectly due to the vocabulary
  not being loaded yet.
- [#5135](https://github.com/rasahq/rasa/issues/5135): Fixed Rasa shell skipping button messages if buttons are attached to
  a message previous to the latest.
- [#5385](https://github.com/rasahq/rasa/issues/5385): Stack level for `FutureWarning` updated to level 2.
- [#5453](https://github.com/rasahq/rasa/issues/5453): If custom utter message contains no value or integer value, then it fails
  returning custom utter message. Fixed by converting the template to type string.
- [#5617](https://github.com/rasahq/rasa/issues/5617): Don't create TensorBoard log files during prediction.
- [#5638](https://github.com/rasahq/rasa/issues/5638): Fixed DIET breaking with empty spaCy model.
- [#5737](https://github.com/rasahq/rasa/issues/5737): Pinned the library version for the Azure
  [Cloud Storage](./model-storage.mdx#load-model-from-cloud) to 2.1.0 since the
  persistor is currently not compatible with later versions of the azure-storage-blob
  library.
- [#5755](https://github.com/rasahq/rasa/issues/5755): Remove `clean_up_entities` from extractors that extract pre-defined entities.
  Just keep the clean up method for entity extractors that extract custom entities.
- [#5792](https://github.com/rasahq/rasa/issues/5792): Fixed issue where the `DucklingHTTPExtractor` component would
  not work if its `url` contained a trailing slash.
- [#5808](https://github.com/rasahq/rasa/issues/5808): Changed to variable `CERT_URI` in `hangouts.py` to a string type
- [#5850](https://github.com/rasahq/rasa/issues/5850): Slots will be correctly interpolated for `button` responses.

  Previously this resulted in no interpolation due to a bug.
- [#5905](https://github.com/rasahq/rasa/issues/5905): Remove option `token_pattern` from `CountVectorsFeaturizer`.
  Instead all tokenizers now have the option `token_pattern`.
  If a regular expression is set, the tokenizer will apply the token pattern.
- [#5921](https://github.com/rasahq/rasa/issues/5921): Allow user to retry failed file exports in interactive training.
- [#5964](https://github.com/rasahq/rasa/issues/5964): Fixed a bug when custom metadata passed with the utterance always restarted the session.
- [#5998](https://github.com/rasahq/rasa/issues/5998): `WhitespaceTokenizer` does not remove vowel signs in Hindi anymore.
- [#6042](https://github.com/rasahq/rasa/issues/6042): Convert entity values coming from `DucklingHTTPExtractor` to string
  during evaluation to avoid mismatches due to different types.
- [#6053](https://github.com/rasahq/rasa/issues/6053): Update `FeatureSignature` to store just the feature dimension instead of the
  complete shape. This change fixes the usage of the option `share_hidden_layers`
  in the `DIETClassifier`.
- [#6087](https://github.com/rasahq/rasa/issues/6087): Unescape the `\n, \t, \r, \f, \b` tokens on reading nlu data from markdown files.

  On converting json files into markdown, the tokens mentioned above are espaced. These tokens need to be unescaped on loading the data from markdown to ensure that the data is treated in the same way.
- [#6120](https://github.com/rasahq/rasa/issues/6120): Fix the way training data is generated in rasa test nlu when using the `-P` flag.
  Each percentage of the training dataset used to be formed as a part of the last
  sampled training dataset and not as a sample from the original training dataset.
- [#6143](https://github.com/rasahq/rasa/issues/6143): Prevent `WhitespaceTokenizer` from outputting empty list of tokens.
- [#6198](https://github.com/rasahq/rasa/issues/6198): Add `EntityExtractor` as a required component for `EntitySynonymMapper` in a pipeline.
- [#6222](https://github.com/rasahq/rasa/issues/6222): Better handling of input sequences longer than the maximum sequence length that the `HFTransformersNLP` models can handle.

  During training, messages with longer sequence length should result in an error, whereas during inference they are
  gracefully handled but a debug message is logged. Ideally, passing messages longer than the acceptable maximum sequence
  lengths of each model should be avoided.
- [#6231](https://github.com/rasahq/rasa/issues/6231): When using the `DynamoTrackerStore`, if there are more than 100 DynamoDB tables, the tracker could attempt to re-create an existing table if that table was not among the first 100 listed by the dynamo API.
- [#6282](https://github.com/rasahq/rasa/issues/6282): Fixed a deprication warning that pops up due to changes in numpy
- [#6291](https://github.com/rasahq/rasa/issues/6291): Update `rasabaster` to fix an issue with syntax highlighting on "Prototype an Assistant" page.

  Update default stories and rules on "Prototype an Assistant" page.
- [#6419](https://github.com/rasahq/rasa/issues/6419): Fixed a bug in the `serialise` method of the `EvaluationStore` class which resulted in a wrong end-to-end evaluation of the predicted entities.
- [#6535](https://github.com/rasahq/rasa/issues/6535): [Forms](./forms.mdx) with slot mappings defined in `domain.yml` must now be a
  dictionary (with form names as keys). The previous syntax where `forms` was simply a
  list of form names is still supported.
- [#6577](https://github.com/rasahq/rasa/issues/6577): Remove BILOU tag prefix from role and group labels when creating entities.
- [#6601](https://github.com/rasahq/rasa/issues/6601): Fixed a bug in the featurization of the boolean slot type. Previously, to set a slot value to "true",
  you had to set it to "1", which is in conflict with the documentation. In older versions `true`
  (without quotes) was also possible, but now raised an error during yaml validation.
- [#6603](https://github.com/rasahq/rasa/issues/6603): Fixed a bug in rasa interactive. Now it exports the stories and nlu training data as yml file.
- [#6711](https://github.com/rasahq/rasa/issues/6711): Fixed slots not being featurized before first user utterance.

  Fixed AugmentedMemoizationPolicy to forget the first action on the first going back
- [#6741](https://github.com/rasahq/rasa/issues/6741): Fixed the remote URL of ConveRT model as it was recently updated by its authors.
- [#6755](https://github.com/rasahq/rasa/issues/6755): Treat the length of OOV token as 1 to fix token align issue when OOV occurred.
- [#6757](https://github.com/rasahq/rasa/issues/6757): Fixed the bug when entity was extracted even
  if it had a role or group but roles or groups were not expected.
- [#6803](https://github.com/rasahq/rasa/issues/6803): Fixed the bug that caused `supported_language_list` of `Component` to not work correctly.

  To avoid confusion, only one of `supported_language_list` and `not_supported_language_list` can be set to not `None` now
- [#6897](https://github.com/rasahq/rasa/issues/6897): Fixed issue where responses including `text: ""` and no `custom` key would incorrectly fail domain validation.
- [#6898](https://github.com/rasahq/rasa/issues/6898): Fixed issue where extra keys other than `title` and `payload` inside of `buttons` made a response fail domain validation.
- [#6919](https://github.com/rasahq/rasa/issues/6919): Do not filter training data in model.py but on component side.
- [#6929](https://github.com/rasahq/rasa/issues/6929): Check if a model was provided when executing `rasa test core`.
  If not, print a useful error message and stop.
- [#6805](https://github.com/rasahq/rasa/issues/6805): Transfer only response templates for retrieval intents from domain to NLU Training Data.

  This avoids retraining the NLU model if one of the non retrieval intent response templates are edited.

### Improved Documentation
- [#4441](https://github.com/rasahq/rasa/issues/4441): Added documentation on `ambiguity_threshold` parameter in Fallback Actions page.
- [#4605](https://github.com/rasahq/rasa/issues/4605): Remove outdated whitespace tokenizer warning in Testing Your Assistant documentation.
- [#5640](https://github.com/rasahq/rasa/issues/5640): Updated Facebook Messenger channel docs with supported attachment information
- [#5675](https://github.com/rasahq/rasa/issues/5675): Update `rasa shell` documentation to explain how to recreate external
  channel session behavior.
- [#5811](https://github.com/rasahq/rasa/issues/5811): Event brokers documentation should say `url` instead of `host`.
- [#5952](https://github.com/rasahq/rasa/issues/5952): Update `rasa init` documentation to include `tests/conversation_tests.md`
  in the resulting directory tree.
- [#6819](https://github.com/rasahq/rasa/issues/6819): Update ["Validating Form Input" section](./forms.mdx#validating-form-input) to include details about
  how `FormValidationAction` class makes it easier to validate form slots in custom actions and how to use it.
- [#6823](https://github.com/rasahq/rasa/issues/6823): Update the examples in the API docs to use YAML instead of Markdown

### Miscellaneous internal changes
- [#5784](https://github.com/rasahq/rasa/issues/5784), [#5788](https://github.com/rasahq/rasa/issues/5788), [#6199](https://github.com/rasahq/rasa/issues/6199), [#6403](https://github.com/rasahq/rasa/issues/6403), [#6735](https://github.com/rasahq/rasa/issues/6735)


## [1.10.26] - 2021-06-17

### Features
- [#8876](https://github.com/rasahq/rasa/issues/8876): Added `sasl_mechanism` as an optional configurable parameter for the [Kafka Producer](event-brokers.mdx#kafka-event-broker).


## [1.10.25] - 2021-04-14

### Features
- [#8429](https://github.com/rasahq/rasa/issues/8429): Added `partition_by_sender` flag to Kafka Producer to optionally associate events with Kafka partition based on sender_id.

### Improvements
- [#8345](https://github.com/rasahq/rasa/issues/8345): Improved the [lock store](lock-stores.mdx) debug log message when the process has to queue because other messages have to be processed before this item.


## [1.10.24] - 2021-03-29

### Bugfixes
- [#8019](https://github.com/rasahq/rasa/issues/8019): Added `group_id` parameter back to `KafkaEventBroker` to fix error when instantiating event broker with a config containing the `group_id` parameter which is only relevant to the event consumer


## [1.10.23] - 2021-02-22

### Bugfixes
- [#7895](https://github.com/rasahq/rasa/issues/7895): Fixed bug where the conversation does not lock before handling a reminder event.


## [1.10.22] - 2021-02-05

### Bugfixes
- [#7772](https://github.com/rasahq/rasa/issues/7754): Backported the Rasa Open Source 2 `PikaEventBroker` implementation to address
  problems when using it with multiple Sanic workers.

## [1.10.21] - 2021-02-01

### Improvements
- [#7439](https://github.com/rasahq/rasa/issues/7439): The `url` option now supports a list of servers `url: ['10.0.0.158:32803','10.0.0.158:32804']`.
  Removed `group_id` because it is not a valid Kafka producer parameter.

### Bugfixes
- [#7638](https://github.com/rasahq/rasa/issues/7638): Fixed a bug that occurred when setting multiple Sanic workers in combination with a custom [Lock Store](lock-stores.mdx). Previously, if the number was set higher than 1 and you were using a custom lock store, it would reject because of a strict check to use a [Redis Lock Store](lock-stores.mdx#redislockstore).
- [#7722](https://github.com/rasahq/rasa/issues/7722): Fix a bug where, if a user injects an intent using the HTTP API, slot auto-filling is not performed on the entities provided.


## [1.10.20] - 2020-12-18

### Bugfixes

- [#7575](https://github.com/rasahq/rasa/issues/7575): Fix scikit-learn crashing during evaluation of `ResponseSelector` predictions.


## [1.10.19] - 2020-12-17

### Improvements

- [#6251](https://github.com/rasahq/rasa/issues/6251): Kafka Producer connection now remains active across sends. Added support for group and client id.
  The Kafka producer also adds support for the `PLAINTEXT` and `SASL_SSL` protocols.

  DynamoDB table exists check fixed bug when more than 100 tables exist.

- [#6814](https://github.com/rasahq/rasa/issues/6814): Replace use of `python-telegram-bot` package with `pyTelegramBotAPI`
- [#7423](https://github.com/rasahq/rasa/issues/7423): Use response selector keys (sub-intents) as labels for plotting the confusion matrix during NLU evaluation to improve readability.


## [1.10.18] - 2020-11-26

### Bugfixes
- [#7340](https://github.com/rasahq/rasa/issues/7340>): Fixed an issues with the DynamoDB TrackerStore creating a new table entry/object for each TrackerStore update. The column ``session_date`` has been deprecated and should be removed manually in existing DynamoDB tables.


## [1.10.17] - 2020-11-12

### Bugfixes
- [#7219](https://github.com/rasahq/rasa/issues/7219): Prevent the message handling process in ``PikaEventBroker`` from being terminated.


## [1.10.16] - 2020-10-15

### Bugfixes
- [#6703](https://github.com/rasahq/rasa/issues/6703): Update Pika event broker to be a separate process and make it use a
  ``multiprocessing.Queue`` to send and process messages. This change should help
  avoid situations when events stop being sent after a while.

## [1.10.15] - 2020-10-09

### Bugfixes

- [#3597](https://github.com/rasahq/rasa/issues/3597): Fixed issue where temporary model directories were not removed after pulling from a model server. If the model pulled from the server was invalid, this could lead to large amounts of local storage usage.
- [#6755](https://github.com/rasahq/rasa/issues/6755): Treat the length of OOV token as 1 to fix token align issue when OOV occurred.
- [#6899](https://github.com/rasahq/rasa/issues/6899): Fixed ``MappingPolicy`` not predicting ``action_listen`` after the mapped action while running ``rasa test``.


### Improvements

- [#6900](https://github.com/rasahq/rasa/issues/6900): Debug logs from ``matplotlib`` libraries are now hidden by default and are configurable with the ``LOG_LEVEL_LIBRARIES`` environment variable.

## [1.10.14] - 2020-09-23

### Bugfixes

- [#6741](https://github.com/rasahq/rasa/issues/6741): Fixed the remote URL of ConveRT model as it was recently updated by its authors. Also made the remote URL configurable at runtime in the corresponding tokenizer's and featurizer's configuration.

## [1.10.13] - 2020-09-22

### Bugfixes

- [#6577](https://github.com/rasahq/rasa/issues/6577): Remove BILOU tag prefix from role and group labels when creating entities.

## [1.10.12] - 2020-09-03

### Bugfixes

- [#6549](https://github.com/rasahq/rasa/issues/6549): Fix slow training of `CRFEntityExtractor` when using Entity Roles and Groups.

## [1.10.11] - 2020-08-21

### Improvements

- [#6044](https://github.com/rasahq/rasa/issues/6044): Do not deepcopy slots when instantiating trackers. This leads to a significant
  speedup when training on domains with a large number of slots.
- [#6226](https://github.com/rasahq/rasa/issues/6226): Added more debugging logs to the [Lock Stores](./lock-stores.mdx) to simplify debugging in case of

  connection problems.

  Added a new parameter `socket_timeout` to the `RedisLockStore`. If Redis doesn't
  answer within `socket_timeout` seconds to requests from Rasa Open Source, an error
  is raised. This avoids seemingly infinitely blocking connections and exposes connection
  problems early.

### Bugfixes

- [#5182](https://github.com/rasahq/rasa/issues/5182): Fixed a bug where domain fields such as `store_entities_as_slots` were overridden
  with defaults and therefore ignored.
- [#6191](https://github.com/rasahq/rasa/issues/6191): If two entities are separated by a comma (or any other symbol), extract them as two separate entities.
- [#6340](https://github.com/rasahq/rasa/issues/6340): If two entities are separated by a single space and uses BILOU tagging,
  extract them as two separate entities based on their BILOU tags.


## [1.10.10] - 2020-08-04

### Bugfixes

- [#6280](https://github.com/rasahq/rasa/issues/6280): Fixed `TypeError: expected string or bytes-like object`
  issue caused by integer, boolean, and null values in templates.


## [1.10.9] - 2020-07-29

### Improvements

- [#6255](https://github.com/rasahq/rasa/issues/6255): Rasa Open Source will no longer add `responses` to the `actions` section of the
  domain when persisting the domain as a file. This addresses related problems in Rasa X
  when Integrated Version Control introduced big diffs due to the added utterances
  in the `actions` section.

### Bugfixes

- [#6160](https://github.com/rasahq/rasa/issues/6160): Consider entity roles/groups during interactive learning.


## [1.10.8] - 2020-07-15

### Bugfixes

* [#6075](https://github.com/rasahq/rasa/issues/6075): Add 'Access-Control-Expose-Headers' for 'filename' header
* [#6137](https://github.com/rasahq/rasa/issues/6137): Fixed a bug where an invalid language variable prevents rasa from finding training examples when importing Dialogflow data.


## [1.10.7] - 2020-07-07

### Features

* [#6150](https://github.com/rasahq/rasa/issues/6150): Add `not_supported_language_list` to component to be able to define languages that a component can NOT handle.

  `WhitespaceTokenizer` is not able to process languages which are not separated by whitespace. `WhitespaceTokenizer`
  will throw an error if it is used with Chinese, Japanese, and Thai.

### Bugfixes

* [#6150](https://github.com/rasahq/rasa/issues/6150): `WhitespaceTokenizer` only removes emoji if complete token matches emoji regex.


## [1.10.6] - 2020-07-06

### Bugfixes

* [#6143](https://github.com/rasahq/rasa/issues/6143): Prevent `WhitespaceTokenizer` from outputting empty list of tokens.

## [1.10.5] - 2020-07-02

### Bugfixes

* [#6119](https://github.com/rasahq/rasa/issues/6119): Explicitly remove all emojis which appear as unicode characters from the output of `regex.sub` inside `WhitespaceTokenizer`.

## [1.10.4] - 2020-07-01

### Bugfixes

* [#5998](https://github.com/rasahq/rasa/issues/5998): `WhitespaceTokenizer` does not remove vowel signs in Hindi anymore.

* [#6031](https://github.com/rasahq/rasa/issues/6031): Previously, specifying a lock store in the endpoint configuration with a type other than `redis` or `in_memory`
  would lead to an `AttributeError: 'str' object has no attribute 'type'`. This bug is fixed now.

* [#6032](https://github.com/rasahq/rasa/issues/6032): Fix `Interpreter parsed an intent ...` warning when using the `/model/parse`
  endpoint with an NLU-only model.

* [#6042](https://github.com/rasahq/rasa/issues/6042): Convert entity values coming from any entity extractor to string during evaluation to avoid mismatches due to
  different types.

* [#6078](https://github.com/rasahq/rasa/issues/6078): The assistant will respond through the webex channel to any user (room) communicating to it. Before the bot responded only to a fixed `roomId` set in the `credentials.yml` config file.

## [1.10.3] - 2020-06-12

### Improvements

* [#3900](https://github.com/rasahq/rasa/issues/3900): Reduced duplicate logs and warnings when running `rasa train`.

### Bugfixes

* [#5972](https://github.com/rasahq/rasa/issues/5972): Remove the `clean_up_entities` method from the `DIETClassifier` and `CRFEntityExtractor` as it let to incorrect
  entity predictions.

* [#5976](https://github.com/rasahq/rasa/issues/5976): Fix server crashes that occurred when Rasa Open Source pulls a model from a
  [model server](./model-storage.mdx#load-model-from-server) and an exception was thrown during
  model loading (such as a domain with invalid YAML).

## [1.10.2] - 2020-06-03

### Bugfixes

* [#5521](https://github.com/rasahq/rasa/issues/5521): Responses used in ResponseSelector now support new lines with explicitly adding `\\n` between them.

* [#5758](https://github.com/rasahq/rasa/issues/5758): Fixed a bug in [`rasa export`](./command-line-interface.mdx#rasa-export)) which caused Rasa Open Source to only migrate conversation events from the last [Session configuration](./domain.mdx#session-configuration).

## [1.10.1] - 2020-05-15

### Improvements

* [#5794](https://github.com/rasahq/rasa/issues/5794): Creating a `Domain` using `Domain.fromDict` can no longer alter the input dictionary.
  Previously, there could be problems when the input dictionary was re-used for other
  things after creating the `Domain` from it.

### Bugfixes

* [#5617](https://github.com/rasahq/rasa/issues/5617): Don't create TensorBoard log files during prediction.

* [#5638](https://github.com/rasahq/rasa/issues/5638): Fix: DIET breaks with empty spaCy model

* [#5755](https://github.com/rasahq/rasa/issues/5755): Remove `clean_up_entities` from extractors that extract pre-defined entities.
  Just keep the clean up method for entity extractors that extract custom entities.

* [#5792](https://github.com/rasahq/rasa/issues/5792): Fixed issue where the `DucklingHTTPExtractor` component would
  not work if its url contained a trailing slash.

* [#5825](https://github.com/rasahq/rasa/issues/5825): Fix list index out of range error in `ensure_consistent_bilou_tagging`.

### Miscellaneous internal changes

* #5788

## [1.10.0] - 2020-04-28

### Features

* [#3765](https://github.com/rasahq/rasa/issues/3765): Add support for entities with roles and grouping of entities in Rasa NLU.

  You can now define a role and/or group label in addition to the entity type for entities.
  Use the role label if an entity can play different roles in your assistant.
  For example, a city can be a destination or a departure city.
  The group label can be used to group multiple entities together.
  For example, you could group different pizza orders, so that you know what toppings goes with which pizza and
  what size which pizza has.
  For more details see [Entities Roles and Groups](./nlu-training-data.mdx#entities-roles-and-groups).

  To fill slots from entities with a specific role/group, you need to either use forms or use a custom action.
  We updated the tracker method `get_latest_entity_values` to take an optional role/group label.
  If you want to use a form, you can add the specific role/group label of interest to the slot mapping function
  `from_entity` (see [Forms](./forms.mdx)).

  :::note
  Composite entities are currently just supported by the [DIETClassifier](./components.mdx#dietclassifier) and [CRFEntityExtractor](./components.mdx#crfentityextractor).

  :::

* [#5465](https://github.com/rasahq/rasa/issues/5465): Update training data format for NLU to support entities with a role or group label.

  You can now specify synonyms, roles, and groups of entities using the following data format:
  Markdown:

  ```
  [LA]{"entity": "location", "role": "city", "group": "CA", "value": "Los Angeles"}
  ```

  JSON:

  ```
  "entities": [
      {
          "start": 10,
          "end": 12,
          "value": "Los Angeles",
          "entity": "location",
          "role": "city",
          "group": "CA",
      }
  ]
  ```

  The markdown format `[LA](location:Los Angeles)` is deprecated. To update your training data file just
  execute the following command on the terminal of your choice:
  `sed -i -E 's/\\[([^)]+)\\]\\(([^)]+):([^)]+)\\)/[\\1]{"entity": "\\2", "value": "\\3"}/g' nlu.md`

  For more information about the new data format see [Training Data Format](./training-data-format.mdx).

### Improvements

* [#2224](https://github.com/rasahq/rasa/issues/2224): Suppressed `pika` logs when establishing the connection. These log messages
  mostly happened when Rasa X and RabbitMQ were started at the same time. Since RabbitMQ
  can take a few seconds to initialize, Rasa X has to re-try until the connection is
  established.
  In case you suspect a different problem (such as failing authentication) you can
  re-enable the `pika` logs by setting the log level to `DEBUG`. To run Rasa Open
  Source in debug mode, use the `--debug` flag. To run Rasa X in debug mode, set the
  environment variable `DEBUG_MODE` to `true`.

* [#3419](https://github.com/rasahq/rasa/issues/3419): Include the source filename of a story in the failed stories

  Include the source filename of a story in the failed stories to make it easier to identify the file which contains the failed story.

* [#5544](https://github.com/rasahq/rasa/issues/5544): Add confusion matrix and “confused_with” to response selection evaluation

  If you are using ResponseSelectors, they now produce similiar outputs during NLU evaluation. Misclassfied responses are listed in a “confused_with” attribute in the evaluation report. Similiarily, a confusion matrix of all responses is plotted.

* [#5578](https://github.com/rasahq/rasa/issues/5578): Added `socketio` to the compatible channels for [Reminders and External Events](./reaching-out-to-user.mdx).

* [#5595](https://github.com/rasahq/rasa/issues/5595): Update `POST /model/train` endpoint to accept retrieval action responses
  at the `responses` key of the JSON payload.

* [#5627](https://github.com/rasahq/rasa/issues/5627): All Rasa Open Source images are now using Python 3.7 instead of Python 3.6.

* [#5635](https://github.com/rasahq/rasa/issues/5635): Update dependencies based on the `dependabot` check.

* [#5636](https://github.com/rasahq/rasa/issues/5636): Add dropout between `FFNN` and `DenseForSparse` layers in `DIETClassifier`,
  `ResponseSelector` and `EmbeddingIntentClassifier` controlled by `use_dense_input_dropout` config parameter.

* [#5646](https://github.com/rasahq/rasa/issues/5646): `DIETClassifier` only counts as extractor in `rasa test` if it was actually trained for entity recognition.

* [#5669](https://github.com/rasahq/rasa/issues/5669): Remove regularization gradient for variables that don't have prediction gradient.

* [#5672](https://github.com/rasahq/rasa/issues/5672): Raise a warning in `CRFEntityExtractor` and `DIETClassifier` if entities are not correctly annotated in the
  training data, e.g. their start and end values do not match any start and end values of tokens.

* [#5690](https://github.com/rasahq/rasa/issues/5690): Add `full_retrieval_intent` property to `ResponseSelector` rankings

* [#5717](https://github.com/rasahq/rasa/issues/5717): Change default values for hyper-parameters in `EmbeddingIntentClassifier` and `DIETClassifier`

  Use `scale_loss=False` in `DIETClassifier`. Reduce the number of dense dimensions for sparse features of text from 512 to 256 in `EmbeddingIntentClassifier`.

### Bugfixes

* [#5230](https://github.com/rasahq/rasa/issues/5230): Fixed issue where posting to certain callback channel URLs would return a 500 error on successful posts due to invalid response format.

* [#5475](https://github.com/rasahq/rasa/issues/5475): One word can just have one entity label.

  If you are using, for example, `ConveRTTokenizer` words can be split into multiple tokens.
  Our entity extractors assign entity labels per token. So, it might happen, that a word, that was split into two tokens,
  got assigned two different entity labels. This is now fixed. One word can just have one entity label at a time.

* [#5509](https://github.com/rasahq/rasa/issues/5509): An entity label should always cover a complete word.

  If you are using, for example, `ConveRTTokenizer` words can be split into multiple tokens.
  Our entity extractors assign entity labels per token. So, it might happen, that just a part of a word has
  an entity label. This is now fixed. An entity label always covers a complete word.

* [#5574](https://github.com/rasahq/rasa/issues/5574): Fixed an issue that happened when metadata is passed in a new session.

  Now the metadata is correctly passed to the ActionSessionStart.

* [#5672](https://github.com/rasahq/rasa/issues/5672): Updated Python dependency `ruamel.yaml` to `>=0.16`. We recommend to use at least
  `0.16.10` due to the security issue
  [CVE-2019-20478](https://nvd.nist.gov/vuln/detail/CVE-2019-20478) which is present in
  in prior versions.

### Miscellaneous internal changes

* #5556, #5587, #5614, #5631, #5633

## [1.9.7] - 2020-04-23

### Improvements

* [#4606](https://github.com/rasahq/rasa/issues/4606): The stream reading timeout for `rasa shell\` is now configurable by using the
  environment variable \`\`RASA_SHELL_STREAM_READING_TIMEOUT_IN_SECONDS`.
  This can help to fix problems when using `rasa shell` with custom actions which run
  10 seconds or longer.

### Bugfixes

* [#5709](https://github.com/rasahq/rasa/issues/5709): Reverted changes in 1.9.6 that led to model incompatibility. Upgrade to 1.9.7 to fix
  `self.sequence_lengths_for(tf_batch_data[TEXT_SEQ_LENGTH][0]) IndexError: list index out of range`
  error without needing to retrain earlier 1.9 models.

  Therefore, all 1.9 models except for 1.9.6 will be compatible; a model trained on 1.9.6 will need
  to be retrained on 1.9.7.

## [1.9.6] - 2020-04-15

### Bugfixes

* [#5426](https://github.com/rasahq/rasa/issues/5426): Fix rasa test nlu plotting when using multiple runs.

* [#5489](https://github.com/rasahq/rasa/issues/5489): Fixed issue where `max_number_of_predictions` was not considered when running end-to-end testing.

### Miscellaneous internal changes

* #5626

## [1.9.5] - 2020-04-01

### Improvements

* [#5533](https://github.com/rasahq/rasa/issues/5533): Support for
  [PostgreSQL schemas](https://www.postgresql.org/docs/11/ddl-schemas.html) in
  [SQLTrackerStore](./tracker-stores.mdx#sqltrackerstore). The `SQLTrackerStore`
  accesses schemas defined by the `POSTGRESQL_SCHEMA` environment variable if
  connected to a PostgreSQL database.

  The schema is added to the connection string option's `-csearch_path` key, e.g.
  `-options=-csearch_path=<SCHEMA_NAME>` (see the
  [PostgreSQL docs](https://www.postgresql.org/docs/11/contrib-dblink-connect.html) for more details).
  As before, if no `POSTGRESQL_SCHEMA` is defined, Rasa uses the database's default
  schema (`public`).

  The schema has to exist in the database before connecting, i.e. it needs to have been
  created with

  ```postgresql
  CREATE SCHEMA schema_name;
  ```

### Bugfixes

* [#5547](https://github.com/rasahq/rasa/issues/5547): Fixed ambiguous logging in `DIETClassifier` by adding the name of the calling class to the log message.

## [1.9.4] - 2020-03-30

### Bugfixes

* [#5529](https://github.com/rasahq/rasa/issues/5529): Fix memory leak problem on increasing number of calls to `/model/parse` endpoint.

## [1.9.3] - 2020-03-27

### Bugfixes

* [#5505](https://github.com/rasahq/rasa/issues/5505): Set default value for `weight_sparsity` in `ResponseSelector` to `0`.
  This fixes a bug in the default behavior of `ResponseSelector` which was accidentally introduced in `rasa==1.8.0`.
  Users should update to this version and re-train their models if `ResponseSelector` was used in their pipeline.

## [1.9.2] - 2020-03-26

### Improved Documentation

* [#5497](https://github.com/RasaHQ/rasa/pull/5497): Fix documentation to bring back Sara.

## [1.9.1] - 2020-03-25

### Bugfixes

* [#5492](https://github.com/rasahq/rasa/issues/5492): Fix an issue where the deprecated `queue` parameter for the [Pika Event Broker](./event-brokers.mdx#pika-event-broker)
  was ignored and Rasa Open Source published the events to the `rasa_core_events`
  queue instead. Note that this does not change the fact that the `queue` argument
  is deprecated in favor of the `queues` argument.

## [1.9.0] - 2020-03-24

### Features

* [#5006](https://github.com/rasahq/rasa/issues/5006): Channel `hangouts` for Rasa integration with Google Hangouts Chat is now supported out-of-the-box.

* [#5389](https://github.com/rasahq/rasa/issues/5389): Add an optional path to a specific directory to download and cache the pre-trained model weights for `HFTransformersNLP`.

* [#5422](https://github.com/rasahq/rasa/issues/5422): Add options `tensorboard_log_directory` and `tensorboard_log_level` to `EmbeddingIntentClassifier`,
  `DIETClasifier`, `ResponseSelector`, `EmbeddingPolicy` and `TEDPolicy`.

  By default `tensorboard_log_directory` is `None`. If a valid directory is provided,
  metrics are written during training. After the model is trained you can take a look
  at the training metrics in tensorboard. Execute `tensorboard --logdir <path-to-given-directory>`.

  Metrics can either be written after every epoch (default) or for every training step.
  You can specify when to write metrics using the variable `tensorboard_log_level`.
  Valid values are 'epoch' and 'minibatch'.

  We also write down a model summary, i.e. layers with inputs and types, to the given directory.

### Improvements

* [#4756](https://github.com/rasahq/rasa/issues/4756): Make response timeout configurable.
  `rasa run`, `rasa shell` and `rasa x` can now be started with
  `--response-timeout <int>` to configure a response timeout of `<int>` seconds.

* [#4826](https://github.com/rasahq/rasa/issues/4826): Add full retrieval intent name to message data
  `ResponseSelector` will now add the full retrieval intent name
  e.g. `faq/which_version` to the prediction, making it accessible
  from the tracker.

* [#5258](https://github.com/rasahq/rasa/issues/5258): Added `PikaEventBroker` ([Pika Event Broker](./event-brokers.mdx#pika-event-broker)) support for publishing to
  multiple queues. Messages are now published to a `fanout` exchange with name
  `rasa-exchange` (see
  [exchange-fanout](https://www.rabbitmq.com/tutorials/amqp-concepts.html#exchange-fanout)
  for more information on `fanout` exchanges).

  The former `queue` key is deprecated. Queues should now be
  specified as a list in the `endpoints.yml` event broker config under a new key
  `queues`. Example config:

  ```yaml-rasa
  event_broker:
    type: pika
    url: localhost
    username: username
    password: password
    queues:
      - queue-1
      - queue-2
      - queue-3
  ```

* [#5416](https://github.com/rasahq/rasa/issues/5416): Change `rasa init` to include `tests/conversation_tests.md` file by default.

* [#5446](https://github.com/rasahq/rasa/issues/5446): The endpoint `PUT /conversations/<conversation_id>/tracker/events` no longer
  adds session start events (to learn more about conversation sessions, please
  see [Session configuration](./domain.mdx#session-configuration)) in addition to the events which were sent in the request
  payload. To achieve the old behavior send a
  `GET /conversations/<conversation_id>/tracker`
  request before appending events.

* [#5482](https://github.com/rasahq/rasa/issues/5482): Make `scale_loss` for intents behave the same way as in versions below `1.8`, but
  only scale if some of the examples in a batch has probability of the golden label more than `0.5`.
  Introduce `scale_loss` for entities in `DIETClassifier`.

### Bugfixes

* [#5205](https://github.com/rasahq/rasa/issues/5205): Fixed the bug when FormPolicy was overwriting MappingPolicy prediction (e.g. `/restart`).
  Priorities for Mapping Policy and Form Policy are no longer linear:
  `FormPolicy` priority is 5, but its prediction is ignored if `MappingPolicy` is used for prediction.

* [#5215](https://github.com/rasahq/rasa/issues/5215): Fixed issue related to storing Python `float` values as `decimal.Decimal` objects
  in DynamoDB tracker stores. All `decimal.Decimal` objects are now converted to
  `float` on tracker retrieval.

  Added a new docs section on [DynamoTrackerStore](./tracker-stores.mdx#dynamotrackerstore).

* [#5356](https://github.com/rasahq/rasa/issues/5356): Fixed bug where `FallbackPolicy` would always fall back if the fallback action is
  `action_listen`.

* [#5361](https://github.com/rasahq/rasa/issues/5361): Fixed bug where starting or ending a response with `\\n\\n` led to one of the responses returned being empty.

* [#5405](https://github.com/rasahq/rasa/issues/5405): Fixes issue where model always gets retrained if multiple NLU/story files are in a
  directory, by sorting the list of files.

* [#5444](https://github.com/rasahq/rasa/issues/5444): Fixed ambiguous logging in DIETClassifier by adding the name of the calling class to the log message.

### Improved Documentation

* [#2237](https://github.com/rasahq/rasa/issues/2237): Restructure the “Evaluating models” documentation page and rename this page to [Testing Your Assistant](./testing-your-assistant.mdx).

* [#5302](https://github.com/rasahq/rasa/issues/5302): Improved documentation on how to build and deploy an action server image for use on other servers such as Rasa X deployments.

### Miscellaneous internal changes

* #5340

## [1.8.3] - 2020-03-27

### Bugfixes

* [#5405](https://github.com/rasahq/rasa/issues/5405): Fixes issue where model always gets retrained if multiple NLU/story files are in a
  directory, by sorting the list of files.

* [#5444](https://github.com/rasahq/rasa/issues/5444): Fixed ambiguous logging in DIETClassifier by adding the name of the calling class to the log message.

* [#5506](https://github.com/rasahq/rasa/issues/5506): Set default value for `weight_sparsity` in `ResponseSelector` to `0`.
  This fixes a bug in the default behavior of `ResponseSelector` which was accidentally introduced in `rasa==1.8.0`.
  Users should update to this version or `rasa>=1.9.3` and re-train their models if `ResponseSelector` was used in their pipeline.

### Improved Documentation

* [#5302](https://github.com/rasahq/rasa/issues/5302): Improved documentation on how to build and deploy an action server image for use on other servers such as Rasa X deployments.

## [1.8.2] - 2020-03-19

### Bugfixes

* [#5438](https://github.com/rasahq/rasa/issues/5438): Fixed bug when installing rasa with `poetry`.

* [#5413](https://github.com/RasaHQ/rasa/issues/5413): Fixed bug with `EmbeddingIntentClassifier`, where results
  weren't the same as in 1.7.x. Fixed by setting weight sparsity to 0.

### Improved Documentation

* [#5404](https://github.com/rasahq/rasa/issues/5404): Explain how to run commands as `root` user in Rasa SDK Docker images since version
  `1.8.0`. Since version `1.8.0` the Rasa SDK Docker images does not longer run as
  `root` user by default. For commands which require `root` user usage, you have to
  switch back to the `root` user in your Docker image as described in
  [Building an Action Server Image](./how-to-deploy.mdx#building-an-action-server-image).

* [#5402](https://github.com/RasaHQ/rasa/issues/5402): Made improvements to Building Assistants tutorial

## [1.8.1] - 2020-03-06

### Bugfixes

* [#5354](https://github.com/rasahq/rasa/issues/5354): Fixed issue with using language models like `xlnet` along with `entity_recognition` set to `True` inside
  `DIETClassifier`.

### Miscellaneous internal changes

* #5330, #5348

## [1.8.0] - 2020-02-26

### Deprecations and Removals

* [#4991](https://github.com/rasahq/rasa/issues/4991): Removed `Agent.continue_training` and the `dump_flattened_stories` parameter
  from `Agent.persist`.

* [#5266](https://github.com/rasahq/rasa/issues/5266): Properties `Component.provides` and `Component.requires` are deprecated.
  Use `Component.required_components()` instead.

### Features

* [#2674](https://github.com/rasahq/rasa/issues/2674): Add default value `__other__` to `values` of a `CategoricalSlot`.

  All values not mentioned in the list of values of a `CategoricalSlot`
  will be mapped to `__other__` for featurization.

* [#4088](https://github.com/rasahq/rasa/issues/4088): Add story structure validation functionality (e.g. rasa data validate stories –max-history 5).

* [#5065](https://github.com/rasahq/rasa/issues/5065): Add [LexicalSyntacticFeaturizer](./components.mdx#lexicalsyntacticfeaturizer) to sparse featurizers.

  `LexicalSyntacticFeaturizer` does the same featurization as the `CRFEntityExtractor`. We extracted the
  featurization into a separate component so that the features can be reused and featurization is independent from the
  entity extraction.

* [#5187](https://github.com/rasahq/rasa/issues/5187): Integrate language models from HuggingFace's [Transformers](https://github.com/huggingface/transformers) Library.

  Add a new NLP component `HFTransformersNLP` which tokenizes and featurizes incoming messages using a specified
  pre-trained model with the Transformers library as the backend.
  Add `LanguageModelTokenizer` and [LanguageModelFeaturizer](./components.mdx#languagemodelfeaturizer) which use the information from
  `HFTransformersNLP` and sets them correctly for message object.
  Language models currently supported: BERT, OpenAIGPT, GPT-2, XLNet, DistilBert, RoBERTa.

* [#5225](https://github.com/rasahq/rasa/issues/5225): Added a new CLI command `rasa export` to publish tracker events from a persistent
  tracker store using an event broker. See [Export Conversations to an Event Broker](./command-line-interface.mdx#rasa-export), [Tracker Stores](./tracker-stores.mdx)
  and [Event Brokers](./event-brokers.mdx) for more details.

* [#5230](https://github.com/rasahq/rasa/issues/5230): Refactor how GPU and CPU environments are configured for TensorFlow 2.0.

  Please refer to the documentation on [Configuring TensorFlow](./tuning-your-model.mdx#configuring-tensorflow) to understand
  which environment variables to set in what scenarios. A couple of examples are shown below as well:

  ```python
  # This specifies to use 1024 MB of memory from GPU with logical ID 0 and 2048 MB of memory from GPU with logical ID 1
  TF_GPU_MEMORY_ALLOC="0:1024, 1:2048"

  # Specifies that at most 3 CPU threads can be used to parallelize multiple non-blocking operations
  TF_INTER_OP_PARALLELISM_THREADS="3"

  # Specifies that at most 2 CPU threads can be used to parallelize a particular operation.
  TF_INTRA_OP_PARALLELISM_THREADS="2"
  ```

* [#5266](https://github.com/rasahq/rasa/issues/5266): Added a new NLU component [DIETClassifier](./components.mdx#dietclassifier) and a new policy [TEDPolicy](./policies.mdx#ted-policy).

  DIET (Dual Intent and Entity Transformer) is a multi-task architecture for intent classification and entity
  recognition. You can read more about this component in the [DIETClassifier](./components.mdx#dietclassifier) documentation.
  The new component will replace the `EmbeddingIntentClassifier` and the
  [CRFEntityExtractor](./components.mdx#crfentityextractor) in the future.
  Those two components are deprecated from now on.
  See [migration guide](./migration-guide.mdx#rasa-17-to-rasa-18) for details on how to
  switch to the new component.

  [TEDPolicy](./policies.mdx#ted-policy) is the new name for EmbeddingPolicy.
  `EmbeddingPolicy` is deprecated from now on.
  The functionality of `TEDPolicy` and `EmbeddingPolicy` is the same.
  Please update your configuration file to use the new name for the policy.

* [#663](https://github.com/rasahq/rasa/issues/663): The sentence vector of the `SpacyFeaturizer` and `MitieFeaturizer` can be calculated using max or mean pooling.

  To specify the pooling operation, set the option `pooling` for the `SpacyFeaturizer` or the `MitieFeaturizer`
  in your configuration file. The default pooling operation is `mean`. The mean pooling operation also does not take
  into account words, that do not have a word vector.

### Improvements

* [#3975](https://github.com/rasahq/rasa/issues/3975): Added command line argument `--conversation-id` to `rasa interactive`.
  If the argument is not given, `conversation_id` defaults to a random uuid.

* [#4653](https://github.com/rasahq/rasa/issues/4653): Added a new command-line argument `--init-dir` to command `rasa init` to specify
  the directory in which the project is initialised.

* [#4682](https://github.com/rasahq/rasa/issues/4682): Added support to send images with the twilio output channel.

* [#4817](https://github.com/rasahq/rasa/issues/4817): Part of Slack sanitization:
  Multiple garbled URL's in a string coming from slack will be converted into actual strings.
  `Example: health check of <http://eemdb.net|eemdb.net> and <http://eemdb1.net|eemdb1.net> to health check of
  eemdb.net and eemdb1.net`

* [#5117](https://github.com/rasahq/rasa/issues/5117): New command-line argument –conversation-id will be added and wiil give the ability to
  set specific conversation ID for each shell session, if not passed will be random.

* [#5211](https://github.com/rasahq/rasa/issues/5211): Messages sent to the [Pika Event Broker](./event-brokers.mdx#pika-event-broker) are now persisted. This guarantees
  the RabbitMQ will re-send previously received messages after a crash. Note that this
  does not help for the case where messages are sent to an unavailable RabbitMQ instance.

* [#5250](https://github.com/rasahq/rasa/issues/5250): Added support for mattermost connector to use bot accounts.

* [#5266](https://github.com/rasahq/rasa/issues/5266): We updated our code to TensorFlow 2.

* [#5317](https://github.com/rasahq/rasa/issues/5317): Events exported using `rasa export` receive a message header if published through a
  `PikaEventBroker`. The header is added to the message's `BasicProperties.headers`
  under the `rasa-export-process-id` key
  (`rasa.core.constants.RASA_EXPORT_PROCESS_ID_HEADER_NAME`). The value is a
  UUID4 generated at each call of `rasa export`. The resulting header is a key-value
  pair that looks as follows:

  ```text
  'rasa-export-process-id': 'd3b3d3ffe2bd4f379ccf21214ccfb261'
  ```

* [#5292](https://github.com/rasahq/rasa/issues/5292): Added `followlinks=True` to os.walk calls, to allow the use of symlinks in training, NLU and domain data.

* [#4811](https://github.com/rasahq/rasa/issues/4811): Support invoking a `SlackBot` by direct messaging or `@<app name>` mentions.

### Bugfixes

* [#4006](https://github.com/rasahq/rasa/issues/4006): Fixed timestamp parsing warning when using DucklingHTTPExtractor

* [#4601](https://github.com/rasahq/rasa/issues/4601): Fixed issue with `action_restart` getting overridden by `action_listen` when the `MappingPolicy` and the
  `TwoStageFallbackPolicy` are used together.

* [#5201](https://github.com/rasahq/rasa/issues/5201): Fixed incorrectly raised Error encountered in pipelines with a `ResponseSelector` and NLG.

  When NLU training data is split before NLU pipeline comparison,
  NLG responses were not also persisted and therefore training for a pipeline including the `ResponseSelector` would fail.

  NLG responses are now persisted along with NLU data to a `/train` directory in the `run_x/xx%_exclusion` folder.

* [#5277](https://github.com/rasahq/rasa/issues/5277): Fixed sending custom json with Twilio channel

### Improved Documentation

* [#5174](https://github.com/rasahq/rasa/issues/5174): Updated the documentation to properly suggest not to explicitly add utterance actions to the domain.

* [#5189](https://github.com/rasahq/rasa/issues/5189): Added user guide for reminders and external events, including `reminderbot` demo.

### Miscellaneous internal changes

* #3923, #4597, #4903, #5180, #5189, #5266, #699

## [1.7.4] - 2020-02-24

### Bugfixes

* [#5068](https://github.com/rasahq/rasa/issues/5068): Tracker stores supporting conversation sessions (`SQLTrackerStore` and
  `MongoTrackerStore`) do not save the tracker state to database immediately after
  starting a new conversation session. This leads to the number of events being saved
  in addition to the already-existing ones to be calculated correctly.

  This fixes `action_listen` events being saved twice at the beginning of
  conversation sessions.

## [1.7.3] - 2020-02-21

### Bugfixes

* [#5231](https://github.com/rasahq/rasa/issues/5231): Fix segmentation fault when running `rasa train` or `rasa shell`.

### Improved Documentation

* [#5286](https://github.com/rasahq/rasa/issues/5286): Fix doc links on “Deploying your Assistant” page

## [1.7.2] - 2020-02-13

### Bugfixes

* [#5197](https://github.com/rasahq/rasa/issues/5197): Fixed incompatibility of Oracle with the [SQLTrackerStore](./tracker-stores.mdx#sqltrackerstore), by using a `Sequence`
  for the primary key columns. This does not change anything for SQL databases other than Oracle.
  If you are using Oracle, please create a sequence with the instructions in the [SQLTrackerStore](./tracker-stores.mdx#sqltrackerstore) docs.

### Improved Documentation

* [#5197](https://github.com/rasahq/rasa/issues/5197): Added section on setting up the SQLTrackerStore with Oracle

* [#5210](https://github.com/rasahq/rasa/issues/5210): Renamed “Running the Server” page to “Configuring the HTTP API”

## [1.7.1] - 2020-02-11

### Bugfixes

* [#5106](https://github.com/rasahq/rasa/issues/5106): Fixed file loading of non proper UTF-8 story files, failing properly when checking for
  story files.

* [#5162](https://github.com/rasahq/rasa/issues/5162): Fix problem with multi-intents.
  Training with multi-intents using the `CountVectorsFeaturizer` together with `EmbeddingIntentClassifier` is
  working again.

* [#5171](https://github.com/rasahq/rasa/issues/5171): Fix bug `ValueError: Cannot concatenate sparse features as sequence dimension does not match`.

  When training a Rasa model that contains responses for just some of the intents, training was failing.
  Fixed the featurizers to return a consistent feature vector in case no response was given for a specific message.

* [#5199](https://github.com/rasahq/rasa/issues/5199): If no text features are present in `EmbeddingIntentClassifier` return the intent `None`.

* [#5216](https://github.com/rasahq/rasa/issues/5216): Resolve version conflicts: Pin version of cloudpickle to ~=1.2.0.

## [1.7.0] - 2020-01-29

### Deprecations and Removals

* [#4964](https://github.com/rasahq/rasa/issues/4964): The endpoint `/conversations/<conversation_id>/execute` is now deprecated. Instead, users should use
  the `/conversations/<conversation_id>/trigger_intent` endpoint and thus trigger intents instead of actions.

* [#4978](https://github.com/rasahq/rasa/issues/4978): Remove option `use_cls_token` from tokenizers and option `return_sequence` from featurizers.

  By default all tokenizer add a special token (`__CLS__`) to the end of the list of tokens.
  This token will be used to capture the features of the whole utterance.

  The featurizers will return a matrix of size (number-of-tokens x feature-dimension) by default.
  This allows to train sequence models.
  However, the feature vector of the `__CLS__` token can be used to train non-sequence models.
  The corresponding classifier can decide what kind of features to use.

### Features

* [#400](https://github.com/rasahq/rasa/issues/400): Rename `templates` key in domain to `responses`.

  `templates` key will still work for backwards compatibility but will raise a future warning.

* [#4902](https://github.com/rasahq/rasa/issues/4902): Added a new configuration parameter, `ranking_length` to the `EmbeddingPolicy`, `EmbeddingIntentClassifier`,
  and `ResponseSelector` classes.

* [#4964](https://github.com/rasahq/rasa/issues/4964): External events and reminders now trigger intents (and entities) instead of actions.

  Add new endpoint `/conversations/<conversation_id>/trigger_intent`, which lets the user specify an intent and a
  list of entities that is injected into the conversation in place of a user message. The bot then predicts and
  executes a response action.

* [#4978](https://github.com/rasahq/rasa/issues/4978): Add `ConveRTTokenizer`.

  The tokenizer should be used whenever the `ConveRTFeaturizer` is used.

  Every tokenizer now supports the following configuration options:
  `intent_tokenization_flag`: Flag to check whether to split intents (default `False`).
  `intent_split_symbol`: Symbol on which intent should be split (default `_`)

### Improvements

* [#1988](https://github.com/rasahq/rasa/issues/1988): Remove the need of specifying utter actions in the `actions` section explicitly if these actions are already
  listed in the `templates` section.

* [#4877](https://github.com/rasahq/rasa/issues/4877): Entity examples that have been extracted using an external extractor are excluded
  from Markdown dumping in `MarkdownWriter.dumps()`. The excluded external extractors
  are `DucklingHTTPExtractor` and `SpacyEntityExtractor`.

* [#4902](https://github.com/rasahq/rasa/issues/4902): The `EmbeddingPolicy`, `EmbeddingIntentClassifier`, and `ResponseSelector` now by default normalize confidence
  levels over the top 10 results. See [Rasa 1.6 to Rasa 1.7](./migration-guide.mdx#rasa-16-to-rasa-17) for more details.

* [#4964](https://github.com/rasahq/rasa/issues/4964): `ReminderCancelled` can now cancel multiple reminders if no name is given. It still cancels a single
  reminder if the reminder's name is specified.

### Bugfixes

* [#4774](https://github.com/rasahq/rasa/issues/4774): Requests to `/model/train` do not longer block other requests to the Rasa server.

* [#4896](https://github.com/rasahq/rasa/issues/4896): Fixed default behavior of `rasa test core --evaluate-model-directory` when called without `--model`. Previously, the latest model file was used as `--model`. Now the default model directory is used instead.

  New behavior of `rasa test core --evaluate-model-directory` when given an existing file as argument for `--model`: Previously, this led to an error. Now a warning is displayed and the directory containing the given file is used as `--model`.

* [#5040](https://github.com/rasahq/rasa/issues/5040): Updated the dependency `networkx` from 2.3.0 to 2.4.0. The old version created incompatibilities when using pip.

  There is an imcompatibility between Rasa dependecy requests 2.22.0 and the own depedency from Rasa for networkx raising errors upon pip install. There is also a bug corrected in `requirements.txt` which used `~=` instead of `==`. All of these are fixed using networkx 2.4.0.

* [#5057](https://github.com/rasahq/rasa/issues/5057): Fixed compatibility issue with Microsoft Bot Framework Emulator if `service_url` lacked a trailing `/`.

* [#5092](https://github.com/rasahq/rasa/issues/5092): DynamoDB tracker store decimal values will now be rounded on save. Previously values exceeding 38 digits caused an unhandled error.

### Miscellaneous internal changes

* #4458, #4664, #4780, #5029

## [1.6.2] - 2020-01-28

### Improvements

* [#4994](https://github.com/rasahq/rasa/issues/4994): Switching back to a TensorFlow release which only includes CPU support to reduce the
  size of the dependencies. If you want to use the TensorFlow package with GPU support,
  please run `pip install tensorflow-gpu==1.15.0`.

### Bugfixes

* [#5111](https://github.com/rasahq/rasa/issues/5111): Fixes `Exception 'Loop' object has no attribute '_ready'` error when running
  `rasa init`.

* [#5126](https://github.com/rasahq/rasa/issues/5126): Updated the end-to-end ValueError you recieve when you have a invalid story format to point
  to the updated doc link.

## [1.6.1] - 2020-01-07

### Bugfixes

* [#4989](https://github.com/rasahq/rasa/issues/4989): Use an empty domain in case a model is loaded which has no domain
  (avoids errors when accessing `agent.doman.<some attribute>`).

* [#4995](https://github.com/rasahq/rasa/issues/4995): Replace error message with warning in tokenizers and featurizers if default parameter not set.

* [#5019](https://github.com/rasahq/rasa/issues/5019): Pin sanic patch version instead of minor version. Fixes sanic `_run_request_middleware()` error.

* [#5032](https://github.com/rasahq/rasa/issues/5032): Fix wrong calculation of additional conversation events when saving the conversation.
  This led to conversation events not being saved.

* [#5032](https://github.com/rasahq/rasa/issues/5032): Fix wrong order of conversation events when pushing events to conversations via
  `POST /conversations/<conversation_id>/tracker/events`.

## [1.6.0] - 2019-12-18

### Deprecations and Removals

* [#4935](https://github.com/rasahq/rasa/issues/4935): Removed `ner_features` as a feature name from `CRFEntityExtractor`, use `text_dense_features` instead.

  The following settings match the previous `NGramFeaturizer`:

  ```yaml-rasa
  pipeline:
  - name: 'CountVectorsFeaturizer'
    analyzer: 'char_wb'
    min_ngram: 3
    max_ngram: 17
    max_features: 10
    min_df: 5
  ```

* [#4957](https://github.com/rasahq/rasa/issues/4957): To [use custom features in the `CRFEntityExtractor`](./components.mdx#crfentityextractor)
  use `text_dense_features` instead of `ner_features`. If
  `text_dense_features` are present in the feature set, the `CRFEntityExtractor` will automatically make use of
  them. Just make sure to add a dense featurizer in front of the `CRFEntityExtractor` in your pipeline and set the
  flag `return_sequence` to `True` for that featurizer.

* [#4990](https://github.com/rasahq/rasa/issues/4990): Deprecated `Agent.continue_training`. Instead, a model should be retrained.

* [#684](https://github.com/rasahq/rasa/issues/684): Specifying lookup tables directly in the NLU file is now deprecated. Please specify
  them in an external file.

### Features

* [#4795](https://github.com/rasahq/rasa/issues/4795): Replaced the warnings about missing templates, intents etc. in validator.py by debug messages.

* [#4830](https://github.com/rasahq/rasa/issues/4830): Added conversation sessions to trackers.

  A conversation session represents the dialog between the assistant and a user.
  Conversation sessions can begin in three ways: 1. the user begins the conversation
  with the assistant, 2. the user sends their first message after a configurable period
  of inactivity, or 3. a manual session start is triggered with the `/session_start`
  intent message. The period of inactivity after which a new conversation session is
  triggered is defined in the domain using the `session_expiration_time` key in the
  `session_config` section. The introduction of conversation sessions comprises the
  following changes:

    * Added a new event `SessionStarted` that marks the beginning of a new conversation
      session.

    * Added a new default action `ActionSessionStart`. This action takes all
      `SlotSet` events from the previous session and applies it to the next session.

    * Added a new default intent `session_start` which triggers the start of a new
      conversation session.

    * `SQLTrackerStore` and `MongoTrackerStore` only retrieve
      events from the last session from the database.

  :::note
  The session behavior is disabled for existing projects, i.e. existing domains
  without session config section.

  :::

* [#4935](https://github.com/rasahq/rasa/issues/4935): Preparation for an upcoming change in the `EmbeddingIntentClassifier`:

  Add option `use_cls_token` to all tokenizers. If it is set to `True`, the token `__CLS__` will be added to
  the end of the list of tokens. Default is set to `False`. No need to change the default value for now.

  Add option `return_sequence` to all featurizers. By default all featurizers return a matrix of size
  (1 x feature-dimension). If the option `return_sequence` is set to `True`, the corresponding featurizer will return
  a matrix of size (token-length x feature-dimension). See [Text Featurizers](./components.mdx#featurizers).
  Default value is set to `False`. However, you might want to set it to `True` if you want to use custom features
  in the `CRFEntityExtractor`.
  See [passing custom features to the `CRFEntityExtractor`](./components.mdx#crfentityextractor)

  Changed some featurizers to use sparse features, which should reduce memory usage with large amounts of training data significantly.
  Read more: [Text Featurizers](./components.mdx#featurizers) .

  :::caution
  These changes break model compatibility. You will need to retrain your old models!

  :::

### Improvements

* [#3549](https://github.com/rasahq/rasa/issues/3549): Added `--no-plot` option for `rasa test` command, which disables rendering of confusion matrix and histogram. By default plots will be rendered.

* [#4086](https://github.com/rasahq/rasa/issues/4086): If matplotlib couldn't set up a default backend, it will be set automatically to TkAgg/Agg one

* [#4647](https://github.com/rasahq/rasa/issues/4647): Add the option `\`random_seed\`` to the `\`rasa data split nlu\`` command to generate
  reproducible train/test splits.

* [#4734](https://github.com/rasahq/rasa/issues/4734): Changed `url` `__init__()` arguments for custom tracker stores to `host` to reflect the `__init__` arguments of
  currently supported tracker stores. Note that in `endpoints.yml`, these are still declared as `url`.

* [#4751](https://github.com/rasahq/rasa/issues/4751): The `kafka-python` dependency has become as an “extra” dependency. To use the
  `KafkaEventConsumer`, `rasa` has to be installed with the `[kafka]` option, i.e.

  ```bash
  $ pip install rasa[kafka]
  ```

* [#4801](https://github.com/rasahq/rasa/issues/4801): Allow creation of natural language interpreter and generator by classname reference
  in `endpoints.yml`.

* [#4834](https://github.com/rasahq/rasa/issues/4834): Made it explicit that interactive learning does not work with NLU-only models.

  Interactive learning no longer trains NLU-only models if no model is provided
  and no core data is provided.

* [#4899](https://github.com/rasahq/rasa/issues/4899): The `intent_report.json` created by `rasa test` now creates an extra field
  `confused_with` for each intent. This is a dictionary containing the names of
  the most common false positives when this intent should be predicted, and the
  number of such false positives.

* [#4976](https://github.com/rasahq/rasa/issues/4976): `rasa test nlu --cross-validation` now also includes an evaluation of the response selector.
  As a result, the train and test F1-score, accuracy and precision is logged for the response selector.
  A report is also generated in the `results` folder by the name `response_selection_report.json`

### Bugfixes

* [#4635](https://github.com/rasahq/rasa/issues/4635): If a `wait_time_between_pulls` is configured for the model server in `endpoints.yml`,
  this will be used instead of the default one when running Rasa X.

* [#4759](https://github.com/rasahq/rasa/issues/4759): Training Luis data with `luis_schema_version` higher than 4.x.x will show a warning instead of throwing an exception.

* [#4799](https://github.com/rasahq/rasa/issues/4799): Running `rasa interactive` with no NLU data now works, with the functionality of `rasa interactive core`.

* [#4917](https://github.com/rasahq/rasa/issues/4917): When loading models from S3, namespaces (folders within a bucket) are now respected.
  Previously, this would result in an error upon loading the model.

* [#4925](https://github.com/rasahq/rasa/issues/4925): “rasa init” will ask if user wants to train a model

* [#4942](https://github.com/rasahq/rasa/issues/4942): Pin `multidict` dependency to 4.6.1 to prevent sanic from breaking,
  see [the Sanic GitHub issue](https://github.com/huge-success/sanic/issues/1729 "Sanic Github Issue #1729 about Multidict update breaking Sanic") for more info.

* [#4985](https://github.com/rasahq/rasa/issues/4985): Fix errors during training and testing of `ResponseSelector`.

## [1.5.3] - 2019-12-11

### Improvements

* [#4933](https://github.com/rasahq/rasa/issues/4933): Improved error message that appears when an incorrect parameter is passed to a policy.

### Bugfixes

* [#4914](https://github.com/rasahq/rasa/issues/4914): Added `rasa/nlu/schemas/config.yml` to wheel package

* [#4942](https://github.com/rasahq/rasa/issues/4942): Pin `multidict` dependency to 4.6.1 to prevent sanic from breaking,
  see [the Sanic GitHub issue](https://github.com/huge-success/sanic/issues/1729 "Sanic Github Issue #1729 about Multidict update breaking Sanic")

## [1.5.2] - 2019-12-09

### Improvements

* [#3684](https://github.com/rasahq/rasa/issues/3684): `rasa interactive` will skip the story visualization of training stories in case
  there are more than 200 stories. Stories created during interactive learning will be
  visualized as before.

* [#4792](https://github.com/rasahq/rasa/issues/4792): The log level for SocketIO loggers, including `websockets.protocol`, `engineio.server`,
  and `socketio.server`, is now handled by the `LOG_LEVEL_LIBRARIES` environment variable,
  where the default log level is `ERROR`.

* [#4873](https://github.com/rasahq/rasa/issues/4873): Updated all example bots and documentation to use the updated `dispatcher.utter_message()` method from rasa-sdk==1.5.0.

### Bugfixes

* [#3684](https://github.com/rasahq/rasa/issues/3684): `rasa interactive` will not load training stories in case the visualization is
  skipped.

* [#4789](https://github.com/rasahq/rasa/issues/4789): Fixed error where spacy models where not found in the docker images.

* [#4802](https://github.com/rasahq/rasa/issues/4802): Fixed unnecessary `kwargs` unpacking in `rasa.test.test_core` call in `rasa.test.test` function.

* [#4898](https://github.com/rasahq/rasa/issues/4898): Training data files now get loaded in the same order (especially relevant to subdirectories) each time to ensure training consistency when using a random seed.

* [#4918](https://github.com/rasahq/rasa/issues/4918): Locks for tickets in `LockStore` are immediately issued without a redundant
  check for their availability.

### Improved Documentation

* [#4844](https://github.com/rasahq/rasa/issues/4844): Added `towncrier` to automatically collect changelog entries.

* [#4869](https://github.com/rasahq/rasa/issues/4869): Document the pipeline for `pretrained_embeddings_convert` in the pre-configured pipelines section.

* [#4894](https://github.com/rasahq/rasa/issues/4894): `Proactively Reaching Out to the User Using Actions` now correctly links to the
  endpoint specification.

## [1.5.1] - 2019-11-27

### Improvements

* When NLU training data is dumped as Markdown file the intents are not longer ordered
  alphabetically, but in the original order of given training data

### Bugfixes

* End to end stories now support literal payloads which specify entities, e.g.
  `greet: /greet{"name": "John"}`

* Slots will be correctly interpolated if there are lists in custom response templates.

* Fixed compatibility issues with `rasa-sdk` `1.5`

* Updated `/status` endpoint to show correct path to model archive

## [1.5.0] - 2019-11-26

### Features

* Added data validator that checks if domain object returned is empty. If so, exit early
  from the command `rasa data validate`.

* Added the KeywordIntentClassifier.

* Added documentation for `AugmentedMemoizationPolicy`.

* Fall back to `InMemoryTrackerStore` in case there is any problem with the current
  tracker store.

* Arbitrary metadata can now be attached to any `Event` subclass. The data must be
  stored under the `metadata` key when reading the event from a JSON object or
  dictionary.

* Add command line argument `rasa x --config CONFIG`, to specify path to the policy
  and NLU pipeline configuration of your bot (default: `config.yml`).

* Added a new NLU featurizer - `ConveRTFeaturizer` based on [ConveRT](https://github.com/PolyAI-LDN/polyai-models) model released by PolyAI.

* Added a new preconfigured pipeline - `pretrained_embeddings_convert`.

### Improvements

* Do not retrain the entire Core model if only the `templates` section of the domain
  is changed.

* Upgraded `jsonschema` version.

### Deprecations and Removals

* Remove duplicate messages when creating training data (issues/1446).

### Bugfixes

* `MultiProjectImporter` now imports files in the order of the import statements

* Fixed server hanging forever on leaving `rasa shell` before first message

* Fixed rasa init showing traceback error when user does Keyboard Interrupt before choosing a project path

* `CountVectorsFeaturizer` featurizes intents only if its analyzer is set to `word`

* Fixed bug where facebooks generic template was not rendered when buttons were `None`

* Fixed default intents unnecessarily raising undefined parsing error

## [1.4.6] - 2019-11-22

### Bugfixes

* Fixed Rasa X not working when any tracker store was configured for Rasa.

* Use the matplotlib backend `agg` in case the `tkinter` package is not installed.

## [1.4.5] - 2019-11-14

### Bugfixes

* NLU-only models no longer throw warnings about parsing features not defined in the domain

* Fixed bug that stopped Dockerfiles from building version 1.4.4.

* Fixed format guessing for e2e stories with intent restated as `/intent`

## [1.4.4] - 2019-11-13

### Features

* `PikaEventProducer` adds the RabbitMQ `App ID` message property to published
  messages with the value of the `RASA_ENVIRONMENT` environment variable. The
  message property will not be assigned if this environment variable isn't set.

### Improvements

* Updated Mattermost connector documentation to be more clear.

* Updated format strings to f-strings where appropriate.

* Updated tensorflow requirement to `1.15.0`

* Dump domain using UTF-8 (to avoid `\\UXXXX` sequences in the dumped files)

### Bugfixes

* Fixed exporting NLU training data in `json` format from `rasa interactive`

* Fixed numpy deprecation warnings

## [1.4.3] - 2019-10-29

### Bugfixes

* Fixed `Connection reset by peer` errors and bot response delays when using the
  RabbitMQ event broker.

## [1.4.2] - 2019-10-28

### Deprecations and Removals

* TensorFlow deprecation warnings are no longer shown when running `rasa x`

### Bugfixes

* Fixed `'Namespace' object has no attribute 'persist_nlu_data'` error during
  interactive learning

* Pinned networkx~=2.3.0 to fix visualization in rasa interactive and Rasa X

* Fixed `No model found` error when using `rasa run actions` with “actions”
  as a directory.

## [1.4.1] - 2019-10-22

Regression: changes from `1.2.12` were missing from `1.4.0`, readded them

## [1.4.0] - 2019-10-19

### Features

* add flag to CLI to persist NLU training data if needed

* log a warning if the `Interpreter` picks up an intent or an entity that does not
  exist in the domain file.

* added `DynamoTrackerStore` to support persistence of agents running on AWS

* added docstrings for `TrackerStore` classes

* added buttons and images to mattermost.

* `CRFEntityExtractor` updated to accept arbitrary token-level features like word
  vectors (issues/4214)

* `SpacyFeaturizer` updated to add `ner_features` for `CRFEntityExtractor`

* Sanitizing incoming messages from slack to remove slack formatting like `<mailto:xyz@rasa.com|xyz@rasa.com>`
  or `<http://url.com|url.com>` and substitute it with original content

* Added the ability to configure the number of Sanic worker processes in the HTTP
  server (`rasa.server`) and input channel server
  (`rasa.core.agent.handle_channels()`). The number of workers can be set using the
  environment variable `SANIC_WORKERS` (default: 1). A value of >1 is allowed only in
  combination with `RedisLockStore` as the lock store.

* Botframework channel can handle uploaded files in `UserMessage` metadata.

* Added data validator that checks there is no duplicated example data across multiples intents

### Improvements

* Unknown sections in markdown format (NLU data) are not ignored anymore, but instead an error is raised.

* It is now easier to add metadata to a `UserMessage` in existing channels.
  You can do so by overwriting the method `get_metadata`. The return value of this
  method will be passed to the `UserMessage` object.

* Tests can now be run in parallel

* Serialise `DialogueStateTracker` as json instead of pickle. **DEPRECATION warning**:
  Deserialisation of pickled trackers will be deprecated in version 2.0. For now,
  trackers are still loaded from pickle but will be dumped as json in any subsequent
  save operations.

* Event brokers are now also passed to custom tracker stores (using the `event_broker` parameter)

* Don't run the Rasa Docker image as `root`.

* Use multi-stage builds to reduce the size of the Rasa Docker image.

* Updated the `/status` api route to use the actual model file location instead of the `tmp` location.

### Deprecations and Removals

* **Removed Python 3.5 support**

### Bugfixes

* fixed missing `tkinter` dependency for running tests on Ubuntu

* fixed issue with `conversation` JSON serialization

* fixed the hanging HTTP call with `ner_duckling_http` pipeline

* fixed Interactive Learning intent payload messages saving in nlu files

* fixed DucklingHTTPExtractor dimensions by actually applying to the request

## [1.3.10] - 2019-10-18

### Features

* Can now pass a package as an argument to the `--actions` parameter of the
  `rasa run actions` command.

### Bugfixes

* Fixed visualization of stories with entities which led to a failing
  visualization in Rasa X

## [1.3.9] - 2019-10-10

### Features

* Port of 1.2.10 (support for RabbitMQ TLS authentication and `port` key in
  event broker endpoint config).

* Port of 1.2.11 (support for passing a CA file for SSL certificate verification via the
  –ssl-ca-file flag).

### Bugfixes

* Fixed the hanging HTTP call with `ner_duckling_http` pipeline.

* Fixed text processing of `intent` attribute inside `CountVectorFeaturizer`.

* Fixed `argument of type 'NoneType' is not iterable` when using `rasa shell`,
  `rasa interactive` / `rasa run`

## [1.3.8] - 2019-10-08

### Improvements

* Policies now only get imported if they are actually used. This removes
  TensorFlow warnings when starting Rasa X

### Bugfixes

* Fixed error `Object of type 'MaxHistoryTrackerFeaturizer' is not JSON serializable`
  when running `rasa train core`

* Default channel `send_` methods no longer support kwargs as they caused issues in incompatible channels

## [1.3.7] - 2019-09-27

### Bugfixes

* re-added TLS, SRV dependencies for PyMongo

* socketio can now be run without turning on the `--enable-api` flag

* MappingPolicy no longer fails when the latest action doesn't have a policy

## [1.3.6] - 2019-09-21

### Features

* Added the ability for users to specify a conversation id to send a message to when
  using the `RasaChat` input channel.

## [1.3.5] - 2019-09-20

### Bugfixes

* Fixed issue where `rasa init` would fail without spaCy being installed

## [1.3.4] - 2019-09-20

### Features

* Added the ability to set the `backlog` parameter in Sanics `run()` method using
  the `SANIC_BACKLOG` environment variable. This parameter sets the
  number of unaccepted connections the server allows before refusing new
  connections. A default value of 100 is used if the variable is not set.

* Status endpoint (`/status`) now also returns the number of training processes currently running

### Bugfixes

* Added the ability to properly deal with spaCy `Doc`-objects created on
  empty strings as discussed in
  [issue #4445](https://github.com/RasaHQ/rasa/issues/4445 "Rasa issue #4445: Handling spaCy objects on empty strings").
  Only training samples that actually bear content are sent to `self.nlp.pipe`
  for every given attribute. Non-content-bearing samples are converted to empty
  `Doc`-objects. The resulting lists are merged with their preserved order and
  properly returned.

* asyncio warnings are now only printed if the callback takes more than 100ms
  (up from 1ms).

* `agent.load_model_from_server` no longer affects logging.

### Improvements

* The endpoint `POST /model/train` no longer supports specifying an output directory
  for the trained model using the field `out`. Instead you can choose whether you
  want to save the trained model in the default model directory (`models`)
  (default behavior) or in a temporary directory by specifying the
  `save_to_default_model_directory` field in the training request.

## [1.3.3] - 2019-09-13

### Bugfixes

* Added a check to avoid training `CountVectorizer` for a particular
  attribute of a message if no text is provided for that attribute across
  the training data.

* Default one-hot representation for label featurization inside `EmbeddingIntentClassifier` if label features don't exist.

* Policy ensemble no longer incorrectly wrings “missing mapping policy” when
  mapping policy is present.

* “text” from `utter_custom_json` now correctly saved to tracker when using telegram channel

### Deprecations and Removals

* Removed computation of `intent_spacy_doc`. As a result, none of the spacy components process intents now.

## [1.3.2] - 2019-09-10

### Bugfixes

* SQL tracker events are retrieved ordered by timestamps. This fixes interactive
  learning events being shown in the wrong order.

## [1.3.1] - 2019-09-09

### Improvements

* Pin gast to == 0.2.2

## [1.3.0] - 2019-09-05

### Features

* Added option to persist nlu training data (default: False)

* option to save stories in e2e format for interactive learning

* bot messages contain the `timestamp` of the `BotUttered` event, which can be used in channels

* `FallbackPolicy` can now be configured to trigger when the difference between confidences of two predicted intents is too narrow

* experimental training data importer which supports training with data of multiple
  sub bots. Please see the
  [docs](./training-data-importers.mdx) for more
  information.

* throw error during training when triggers are defined in the domain without
  `MappingPolicy` being present in the policy ensemble

* The tracker is now available within the interpreter's `parse` method, giving the
  ability to create interpreter classes that use the tracker state (eg. slot values)
  during the parsing of the message. More details on motivation of this change see
  issues/3015.

* add example bot `knowledgebasebot` to showcase the usage of `ActionQueryKnowledgeBase`

* `softmax` starspace loss for both `EmbeddingPolicy` and `EmbeddingIntentClassifier`

* `balanced` batching strategy for both `EmbeddingPolicy` and `EmbeddingIntentClassifier`

* `max_history` parameter for `EmbeddingPolicy`

* Successful predictions of the NER are written to a file if `--successes` is set when running `rasa test nlu`

* Incorrect predictions of the NER are written to a file by default. You can disable it via `--no-errors`.

* New NLU component `ResponseSelector` added for the task of response selection

* Message data attribute can contain two more keys - `response_key`, `response` depending on the training data

* New action type implemented by `ActionRetrieveResponse` class and identified with `response_` prefix

* Vocabulary sharing inside `CountVectorsFeaturizer` with `use_shared_vocab` flag. If set to True, vocabulary of corpus is shared between text, intent and response attributes of message

* Added an option to share the hidden layer weights of text input and label input inside `EmbeddingIntentClassifier` using the flag `share_hidden_layers`

* New type of training data file in NLU which stores response phrases for response selection task.

* Add flag `intent_split_symbol` and `intent_tokenization_flag` to all `WhitespaceTokenizer`, `JiebaTokenizer` and `SpacyTokenizer`

* Added evaluation for response selector. Creates a report `response_selection_report.json` inside `--out` directory.

* argument `--config-endpoint` to specify the URL from which `rasa x` pulls
  the runtime configuration (endpoints and credentials)

* `LockStore` class storing instances of `TicketLock` for every `conversation_id`

* environment variables `SQL_POOL_SIZE` (default: 50) and `SQL_MAX_OVERFLOW`
  (default: 100) can be set to control the pool size and maximum pool overflow for
  `SQLTrackerStore` when used with the `postgresql` dialect

* Add a bot_challenge intent and a utter_iamabot action to all example projects and the rasa init bot.

* Allow sending attachments when using the socketio channel

* `rasa data validate` will fail with a non-zero exit code if validation fails

### Improvements

* added character-level `CountVectorsFeaturizer` with empirically found parameters
  into the `supervised_embeddings` NLU pipeline template

* NLU evaluations now also stores its output in the output directory like the core evaluation

* show warning in case a default path is used instead of a provided, invalid path

* compare mode of `rasa train core` allows the whole core config comparison,
  naming style of models trained for comparison is changed (this is a breaking change)

* pika keeps a single connection open, instead of open and closing on each incoming event

* `RasaChatInput` fetches the public key from the Rasa X API. The key is used to
  decode the bearer token containing the conversation ID. This requires
  `rasa-x>=0.20.2`.

* more specific exception message when loading custom components depending on whether component's path or
  class name is invalid or can't be found in the global namespace

* change priorities so that the `MemoizationPolicy` has higher priority than the `MappingPolicy`

* substitute LSTM with Transformer in `EmbeddingPolicy`

* `EmbeddingPolicy` can now use `MaxHistoryTrackerFeaturizer`

* non zero `evaluate_on_num_examples` in `EmbeddingPolicy`
  and `EmbeddingIntentClassifier` is the size of
  hold out validation set that is excluded from training data

* defaults parameters and architectures for both `EmbeddingPolicy` and
  `EmbeddingIntentClassifier` are changed (this is a breaking change)

* evaluation of NER does not include 'no-entity' anymore

* `--successes` for `rasa test nlu` is now boolean values. If set incorrect/successful predictions
  are saved in a file.

* `--errors` is renamed to `--no-errors` and is now a boolean value. By default incorrect predictions are saved
  in a file. If `--no-errors` is set predictions are not written to a file.

* Remove `label_tokenization_flag` and `label_split_symbol` from `EmbeddingIntentClassifier`. Instead move these parameters to `Tokenizers`.

* Process features of all attributes of a message, i.e. - text, intent and response inside the respective component itself. For e.g. - intent of a message is now tokenized inside the tokenizer itself.

* Deprecate `as_markdown` and `as_json` in favour of `nlu_as_markdown` and `nlu_as_json` respectively.

* pin python-engineio >= 3.9.3

* update python-socketio req to >= 4.3.1

### Bugfixes

* `rasa test nlu` with a folder of configuration files

* `MappingPolicy` standard featurizer is set to `None`

* Removed `text` parameter from send_attachment function in slack.py to avoid duplication of text output to slackbot

* server `/status` endpoint reports status when an NLU-only model is loaded

### Deprecations and Removals

* Removed `--report` argument from `rasa test nlu`. All output files are stored in the `--out` directory.

## [1.2.12] - 2019-10-16

### Features

* Support for transit encryption with Redis via `use_ssl: True` in the tracker store config in endpoints.yml

## [1.2.11] - 2019-10-09

### Features

* Support for passing a CA file for SSL certificate verification via the
  –ssl-ca-file flag

## [1.2.10] - 2019-10-08

### Features

* Added support for RabbitMQ TLS authentication. The following environment variables
  need to be set:
  `RABBITMQ_SSL_CLIENT_CERTIFICATE` - path to the SSL client certificate (required)
  `RABBITMQ_SSL_CLIENT_KEY` - path to the SSL client key (required)
  `RABBITMQ_SSL_CA_FILE` - path to the SSL CA file (optional, for certificate
  verification)
  `RABBITMQ_SSL_KEY_PASSWORD` - SSL private key password (optional)

* Added ability to define the RabbitMQ port using the `port` key in the
  `event_broker` endpoint config.

## [1.2.9] - 2019-09-17

### Bugfixes

* Correctly pass SSL flag values to x CLI command (backport of

## [1.2.8] - 2019-09-10

### Bugfixes

* SQL tracker events are retrieved ordered by timestamps. This fixes interactive
  learning events being shown in the wrong order. Backport of `1.3.2` patch
  (PR #4427).

## [1.2.7] - 2019-09-02

### Bugfixes

* Added `query` dictionary argument to `SQLTrackerStore` which will be appended
  to the SQL connection URL as query parameters.

## [1.2.6] - 2019-09-02

### Bugfixes

* fixed bug that occurred when sending template `elements` through a channel that doesn't support them

## [1.2.5] - 2019-08-26

### Features

* SSL support for `rasa run` command. Certificate can be specified using
  `--ssl-certificate` and `--ssl-keyfile`.

### Bugfixes

* made default augmentation value consistent across repo

* `'/restart'` will now also restart the bot if the tracker is paused

## [1.2.4] - 2019-08-23

### Bugfixes

* the `SocketIO` input channel now allows accesses from other origins
  (fixes `SocketIO` channel on Rasa X)

## [1.2.3] - 2019-08-15

### Improvements

* messages with multiple entities are now handled properly with e2e evaluation

* `data/test_evaluations/end_to_end_story.md` was re-written in the
  restaurantbot domain

## [1.2.3] - 2019-08-15

### Improvements

* messages with multiple entities are now handled properly with e2e evaluation

* `data/test_evaluations/end_to_end_story.md` was re-written in the restaurantbot domain

### Bugfixes

* Free text input was not allowed in the Rasa shell when the response template
  contained buttons, which has now been fixed.

## [1.2.2] - 2019-08-07

### Bugfixes

* `UserUttered` events always got the same timestamp

## [1.2.1] - 2019-08-06

### Features

* Docs now have an `EDIT THIS PAGE` button

### Bugfixes

* `Flood control exceeded` error in Telegram connector which happened because the
  webhook was set twice

## [1.2.0] - 2019-08-01

### Features

* add root route to server started without `--enable-api` parameter

* add `--evaluate-model-directory` to `rasa test core` to evaluate models
  from `rasa train core -c <config-1> <config-2>`

* option to send messages to the user by calling
  `POST /conversations/{conversation_id}/execute`

### Improvements

* `Agent.update_model()` and `Agent.handle_message()` now work without needing to set a domain
  or a policy ensemble

* Update pytype to `2019.7.11`

* new event broker class: `SQLProducer`. This event broker is now used when running locally with
  Rasa X

* API requests are not longer logged to `rasa_core.log` by default in order to avoid
  problems when running on OpenShift (use `--log-file rasa_core.log` to retain the
  old behavior)

* `metadata` attribute added to `UserMessage`

### Bugfixes

* `rasa test core` can handle compressed model files

* rasa can handle story files containing multi line comments

* template will retain { if escaped with {. e.g. {{“foo”: {bar}}} will result in {“foo”: “replaced value”}

## [1.1.8] - 2019-07-25

### Features

* `TrainingFileImporter` interface to support customizing the process of loading
  training data

* fill slots for custom templates

### Improvements

* `Agent.update_model()` and `Agent.handle_message()` now work without needing to set a domain
  or a policy ensemble

* update pytype to `2019.7.11`

### Bugfixes

* interactive learning bug where reverted user utterances were dumped to training data

* added timeout to terminal input channel to avoid freezing input in case of server
  errors

* fill slots for image, buttons, quick_replies and attachments in templates

* `rasa train core` in comparison mode stores the model files compressed (`tar.gz` files)

* slot setting in interactive learning with the TwoStageFallbackPolicy

## [1.1.7] - 2019-07-18

### Features

* added optional pymongo dependencies `[tls, srv]` to `requirements.txt` for better mongodb support

* `case_sensitive` option added to `WhiteSpaceTokenizer` with `true` as default.

### Bugfixes

* validation no longer throws an error during interactive learning

* fixed wrong cleaning of `use_entities` in case it was a list and not `True`

* updated the server endpoint `/model/parse` to handle also messages with the intent prefix

* fixed bug where “No model found” message appeared after successfully running the bot

* debug logs now print to `rasa_core.log` when running `rasa x -vv` or `rasa run -vv`

## [1.1.6] - 2019-07-12

### Features

* rest channel supports setting a message's input_channel through a field
  `input_channel` in the request body

### Improvements

* recommended syntax for empty `use_entities` and `ignore_entities` in the domain file
  has been updated from `False` or `None` to an empty list (`[]`)

### Bugfixes

* `rasa run` without `--enable-api` does not require a local model anymore

* using `rasa run` with `--enable-api` to run a server now prints
  “running Rasa server” instead of “running Rasa Core server”

* actions, intents, and utterances created in `rasa interactive` can no longer be empty

## [1.1.5] - 2019-07-10

### Features

* debug logging now tells you which tracker store is connected

* the response of `/model/train` now includes a response header for the trained model filename

* `Validator` class to help developing by checking if the files have any errors

* project's code is now linted using flake8

* `info` log when credentials were provided for multiple channels and channel in
  `--connector` argument was specified at the same time

* validate export paths in interactive learning

### Improvements

* deprecate `rasa.core.agent.handle_channels(...)\`. Please use \`\`rasa.run(...)`
  or `rasa.core.run.configure_app` instead.

* `Agent.load()` also accepts `tar.gz` model file

### Deprecations and Removals

* revert the stripping of trailing slashes in endpoint URLs since this can lead to
  problems in case the trailing slash is actually wanted

* starter packs were removed from Github and are therefore no longer tested by Travis script

### Bugfixes

* all temporal model files are now deleted after stopping the Rasa server

* `rasa shell nlu` now outputs unicode characters instead of `\\uxxxx` codes

* fixed PUT /model with model_server by deserializing the model_server to
  EndpointConfig.

* `x in AnySlotDict` is now `True` for any `x`, which fixes empty slot warnings in
  interactive learning

* `rasa train` now also includes NLU files in other formats than the Rasa format

* `rasa train core` no longer crashes without a `--domain` arg

* `rasa interactive` now looks for endpoints in `endpoints.yml` if no `--endpoints` arg is passed

* custom files, e.g. custom components and channels, load correctly when using
  the command line interface

* `MappingPolicy` now works correctly when used as part of a PolicyEnsemble

## [1.1.4] - 2019-06-18

### Features

* unfeaturize single entities

* added agent readiness check to the `/status` resource

### Improvements

* removed leading underscore from name of '_create_initial_project' function.

### Bugfixes

* fixed bug where facebook quick replies were not rendering

* take FB quick reply payload rather than text as input

* fixed bug where training_data path in metadata.json was an absolute path

## [1.1.3] - 2019-06-14

### Bugfixes

* fixed any inconsistent type annotations in code and some bugs revealed by
  type checker

## [1.1.2] - 2019-06-13

### Bugfixes

* fixed duplicate events appearing in tracker when using a PostgreSQL tracker store

## [1.1.1] - 2019-06-13

### Bugfixes

* fixed compatibility with Rasa SDK

* bot responses can contain `custom` messages besides other message types

## [1.1.0] - 2019-06-13

### Features

* nlu configs can now be directly compared for performance on a dataset
  in `rasa test nlu`

### Improvements

* update the tracker in interactive learning through reverting and appending events
  instead of replacing the tracker

* `POST /conversations/{conversation_id}/tracker/events` supports a list of events

### Bugfixes

* fixed creation of `RasaNLUHttpInterpreter`

* form actions are included in domain warnings

* default actions, which are overriden by custom actions and are listed in the
  domain are excluded from domain warnings

* SQL `data` column type to `Text` for compatibility with MySQL

* non-featurizer training parameters don't break SklearnPolicy anymore

## [1.0.9] - 2019-06-10

### Improvements

* revert PR #3739 (as this is a breaking change): set `PikaProducer` and
  `KafkaProducer` default queues back to `rasa_core_events`

## [1.0.8] - 2019-06-10

### Features

* support for specifying full database urls in the `SQLTrackerStore` configuration

* maximum number of predictions can be set via the environment variable
  `MAX_NUMBER_OF_PREDICTIONS` (default is 10)

### Improvements

* default `PikaProducer` and `KafkaProducer` queues to `rasa_production_events`

* exclude unfeaturized slots from domain warnings

### Bugfixes

* loading of additional training data with the `SkillSelector`

* strip trailing slashes in endpoint URLs

## [1.0.7] - 2019-06-06

### Features

* added argument `--rasa-x-port` to specify the port of Rasa X when running Rasa X locally via `rasa x`

### Bugfixes

* slack notifications from bots correctly render text

* fixed usage of `--log-file` argument for `rasa run` and `rasa shell`

* check if correct tracker store is configured in local mode

## [1.0.6] - 2019-06-03

### Bugfixes

* fixed backwards incompatible utils changes

## [1.0.5] - 2019-06-03

### Bugfixes

* fixed spacy being a required dependency (regression)

## [1.0.4] - 2019-06-03

### Features

* automatic creation of index on the `sender_id` column when using an SQL
  tracker store. If you have an existing data and you are running into performance
  issues, please make sure to add an index manually using
  `CREATE INDEX event_idx_sender_id ON events (sender_id);`.

### Improvements

* NLU evaluation in cross-validation mode now also provides intent/entity reports,
  confusion matrix, etc.

## [1.0.3] - 2019-05-30

### Bugfixes

* non-ascii characters render correctly in stories generated from interactive learning

* validate domain file before usage, e.g. print proper error messages if domain file
  is invalid instead of raising errors

## [1.0.2] - 2019-05-29

### Features

* added `domain_warnings()` method to `Domain` which returns a dict containing the
  diff between supplied {actions, intents, entities, slots} and what's contained in the
  domain

### Bugfixes

* fix lookup table files failed to load issues/3622

* buttons can now be properly selected during cmdline chat or when in interactive learning

* set slots correctly when events are added through the API

* mapping policy no longer ignores NLU threshold

* mapping policy priority is correctly persisted

## [1.0.1] - 2019-05-21

### Bugfixes

* updated installation command in docs for Rasa X

## [1.0.0] - 2019-05-21

### Features

* added arguments to set the file paths for interactive training

* added quick reply representation for command-line output

* added option to specify custom button type for Facebook buttons

* added tracker store persisting trackers into a SQL database
  (`SQLTrackerStore`)

* added rasa command line interface and API

* Rasa  HTTP training endpoint at `POST /jobs`. This endpoint
  will train a combined Rasa Core and NLU model

* `ReminderCancelled(action_name)` event to cancel given action_name reminder
  for current user

* Rasa HTTP intent evaluation endpoint at `POST /intentEvaluation`.
  This endpoints performs an intent evaluation of a Rasa model

* option to create template for new utterance action in `interactive learning`

* you can now choose actions previously created in the same session
  in `interactive learning`

* add formatter 'black'

* channel-specific utterances via the `- "channel":` key in utterance templates

* arbitrary json messages via the `- "custom":` key in utterance templates and
  via `utter_custom_json()` method in custom actions

* support to load sub skills (domain, stories, nlu data)

* support to select which sub skills to load through `import` section in
  `config.yml`

* support for spaCy 2.1

* a model for an agent can now also be loaded from a remote storage

* log level can be set via environment variable `LOG_LEVEL`

* add `--store-uncompressed` to train command to not compress Rasa model

* log level of libraries, such as tensorflow, can be set via environment variable `LOG_LEVEL_LIBRARIES`

* if no spaCy model is linked upon building a spaCy pipeline, an appropriate error message
  is now raised with instructions for linking one

### Improvements

* renamed all CLI parameters containing any `_` to use dashes `-` instead (GNU standard)

* renamed `rasa_core` package to `rasa.core`

* for interactive learning only include manually annotated and ner_crf entities in nlu export

* made `message_id` an additional argument to `interpreter.parse`

* changed removing punctuation logic in `WhitespaceTokenizer`

* `training_processes` in the Rasa NLU data router have been renamed to `worker_processes`

* created a common utils package `rasa.utils` for nlu and core, common methods like `read_yaml` moved there

* removed `--num_threads` from run command (server will be asynchronous but
  running in a single thread)

* the `_check_token()` method in `RasaChat` now authenticates against `/auth/verify` instead of `/user`

* removed `--pre_load` from run command (Rasa NLU server will just have a maximum of one model and that model will be
  loaded by default)

* changed file format of a stored trained model from the Rasa NLU server to `tar.gz`

* train command uses fallback config if an invalid config is given

* test command now compares multiple models if a list of model files is provided for the argument `--model`

* Merged rasa.core and rasa.nlu server into a single server. See swagger file in `docs/_static/spec/server.yaml` for
  available endpoints.

* `utter_custom_message()` method in rasa_core_sdk has been renamed to `utter_elements()`

* updated dependencies. as part of this, models for spacy need to be reinstalled
  for 2.1 (from 2.0)

* make sure all command line arguments for `rasa test` and `rasa interactive` are actually used, removed arguments
  that were not used at all (e.g. `--core` for `rasa test`)

### Deprecations and Removals

* removed possibility to execute `python -m rasa_core.train` etc. (e.g. scripts in `rasa.core` and `rasa.nlu`).
  Use the CLI for rasa instead, e.g. `rasa train core`.

* removed `_sklearn_numpy_warning_fix` from the `SklearnIntentClassifier`

* removed `Dispatcher` class from core

* removed projects: the Rasa NLU server now has a maximum of one model at a time loaded.

### Bugfixes

* evaluating core stories with two stage fallback gave an error, trying to handle None for a policy

* the `/evaluate` route for the Rasa NLU server now runs evaluation
  in a parallel process, which prevents the currently loaded model unloading

* added missing implementation of the `keys()` function for the Redis Tracker
  Store

* in interactive learning: only updates entity values if user changes annotation

* log options from the command line interface are applied (they overwrite the environment variable)

* all message arguments (kwargs in dispatcher.utter methods, as well as template args) are now sent through to output channels

* utterance templates defined in actions are checked for existence upon training a new agent, and a warning
  is thrown before training if one is missing<|MERGE_RESOLUTION|>--- conflicted
+++ resolved
@@ -16,14 +16,11 @@
 
 <!-- TOWNCRIER -->
 
-<<<<<<< HEAD
 ## [2.8.3] - 2021-08-19
 ### Bugfixes
 - [#7695](https://github.com/rasahq/rasa/issues/7695): Ignore checking that intent is in domain for E2E story utterances when running `rasa data validate`. Previously data validation would fail on E2E stories.
 
 
-=======
->>>>>>> 062f375e
 ## [2.8.2] - 2021-08-04
 ### Bugfixes
 - [#9203](https://github.com/rasahq/rasa/issues/9203): Fixes a bug which caused training of `UnexpecTEDIntentPolicy` to crash when end-to-end training stories were included in the training data.
