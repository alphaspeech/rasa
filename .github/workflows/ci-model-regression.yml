--- conflicted
+++ resolved
@@ -27,11 +27,7 @@
   read_test_configuration:
     name: Reads tests configuration
     if: ${{ github.repository == 'RasaHQ/rasa' && contains(github.event.pull_request.labels.*.name, 'status:model-regression-tests') }}
-<<<<<<< HEAD
-    runs-on: ubuntu-20.04
-=======
     runs-on: ubuntu-22.04
->>>>>>> e66a29ec
     outputs:
       matrix: ${{ steps.set-matrix.outputs.matrix }}
       matrix_length: ${{ steps.set-matrix.outputs.matrix_length }}
@@ -162,11 +158,7 @@
   deploy_runner_gpu:
     name: Deploy Github Runner - GPU
     needs: read_test_configuration
-<<<<<<< HEAD
-    runs-on: ubuntu-20.04
-=======
     runs-on: ubuntu-22.04
->>>>>>> e66a29ec
     if: ${{ contains(github.event.pull_request.labels.*.name, 'runner:gpu') && github.repository == 'RasaHQ/rasa' && contains(github.event.pull_request.labels.*.name, 'status:model-regression-tests') && needs.read_test_configuration.outputs.configuration_id != '' }}
 
     steps:
@@ -497,11 +489,7 @@
       - read_test_configuration
     env:
       ACCELERATOR_TYPE: "CPU"
-<<<<<<< HEAD
-    runs-on: ubuntu-20.04
-=======
     runs-on: ubuntu-22.04
->>>>>>> e66a29ec
     strategy:
       max-parallel: 3
       matrix: ${{fromJson(needs.read_test_configuration.outputs.matrix)}}
@@ -742,11 +730,7 @@
 
   combine_reports:
     name: Combine reports
-<<<<<<< HEAD
-    runs-on: ubuntu-20.04
-=======
     runs-on: ubuntu-22.04
->>>>>>> e66a29ec
     needs:
       - model_regression_test_cpu
       - model_regression_test_gpu
@@ -803,11 +787,7 @@
 
   set_job_success_status:
     name: Set job success status
-<<<<<<< HEAD
-    runs-on: ubuntu-20.04
-=======
     runs-on: ubuntu-22.04
->>>>>>> e66a29ec
     needs:
       - combine_reports
     if: ${{ always() && needs.combine_reports.result == 'success' }}
@@ -824,11 +804,7 @@
 
   add_comment_results:
     name: Add a comment with the results
-<<<<<<< HEAD
-    runs-on: ubuntu-20.04
-=======
     runs-on: ubuntu-22.04
->>>>>>> e66a29ec
     needs:
       - combine_reports
     if: ${{ always() && needs.combine_reports.result == 'success' }}
@@ -922,11 +898,7 @@
     needs:
       - deploy_runner_gpu
       - model_regression_test_gpu
-<<<<<<< HEAD
-    runs-on: ubuntu-20.04
-=======
     runs-on: ubuntu-22.04
->>>>>>> e66a29ec
     if: ${{ always() && needs.deploy_runner_gpu.result != 'skipped' && contains(github.event.pull_request.labels.*.name, 'runner:gpu') && contains(github.event.pull_request.labels.*.name, 'status:model-regression-tests') }}
 
     steps:
