import argparse
import functools
import sys
from typing import Dict, List, Optional, Text, Tuple
import typing

import pluggy

from rasa.cli import SubParsersAction
from rasa.engine.storage.storage import ModelMetadata
<<<<<<< HEAD
=======
from rasa.shared.core.trackers import DialogueStateTracker
from rasa.shared.nlu.training_data.message import Message
>>>>>>> a6e059af

if typing.TYPE_CHECKING:
    from rasa.rasa.engine.graph import SchemaNode

hookspec = pluggy.HookspecMarker("rasa")


@functools.lru_cache(maxsize=2)
def plugin_manager() -> pluggy.PluginManager:
    """Initialises a plugin manager which registers hook implementations."""
    _plugin_manager = pluggy.PluginManager("rasa")
    _plugin_manager.add_hookspecs(sys.modules["rasa.plugin"])
    _discover_plugins(_plugin_manager)

    return _plugin_manager


def _discover_plugins(manager: pluggy.PluginManager) -> None:
    try:
        # rasa_plus is an enterprise-ready version of rasa open source
        # which extends existing functionality via plugins
        import rasa_plus

        rasa_plus.init_hooks(manager)
    except ModuleNotFoundError:
        pass


@hookspec  # type: ignore[misc]
def refine_cli(
    subparsers: SubParsersAction,
    parent_parsers: List[argparse.ArgumentParser],
) -> None:
    """Customizable hook for adding CLI commands."""


@hookspec  # type: ignore[misc]
def modify_default_recipe_graph_train_nodes(
    train_nodes: Dict[Text, "SchemaNode"]
) -> None:
    """Hook specification to modify the default recipe graph for training.

    Modifications are made in-place.
    """


@hookspec  # type: ignore[misc]
def modify_default_recipe_graph_predict_nodes(
    predict_nodes: Dict[Text, "SchemaNode"]
) -> None:
    """Hook specification to modify the default recipe graph for prediction.

    Modifications are made in-place.
    """


@hookspec  # type: ignore[misc]
def get_version_info() -> Tuple[Text, Text]:
    """Hook specification for getting plugin version info."""


@hookspec  # type: ignore[misc]
def configure_commandline(cmdline_arguments: argparse.Namespace) -> Optional[Text]:
    """Hook specification for configuring plugin CLI."""


@hookspec  # type: ignore[misc]
def init_telemetry(endpoints_file: Optional[Text]) -> None:
    """Hook specification for initialising plugin telemetry."""


@hookspec  # type: ignore[misc]
<<<<<<< HEAD
def mock_tracker_for_evaluation(model_metada: ModelMetadata) -> None:
    """Generate a mocked tracker for NLU evaluation."""
=======
def mock_tracker_for_evaluation(
    example: Message, model_metadata: Optional[ModelMetadata]
) -> Optional[DialogueStateTracker]:
    """Generate a mocked tracker for NLU evaluation."""


@hookspec  # type: ignore[misc]
def clean_entity_targets_for_evaluation(
    merged_targets: List[str], extractor: str
) -> List[str]:
    """Remove entity targets for space-based entity extractors."""
>>>>>>> a6e059af
<|MERGE_RESOLUTION|>--- conflicted
+++ resolved
@@ -8,11 +8,8 @@
 
 from rasa.cli import SubParsersAction
 from rasa.engine.storage.storage import ModelMetadata
-<<<<<<< HEAD
-=======
 from rasa.shared.core.trackers import DialogueStateTracker
 from rasa.shared.nlu.training_data.message import Message
->>>>>>> a6e059af
 
 if typing.TYPE_CHECKING:
     from rasa.rasa.engine.graph import SchemaNode
@@ -85,10 +82,6 @@
 
 
 @hookspec  # type: ignore[misc]
-<<<<<<< HEAD
-def mock_tracker_for_evaluation(model_metada: ModelMetadata) -> None:
-    """Generate a mocked tracker for NLU evaluation."""
-=======
 def mock_tracker_for_evaluation(
     example: Message, model_metadata: Optional[ModelMetadata]
 ) -> Optional[DialogueStateTracker]:
@@ -99,5 +92,4 @@
 def clean_entity_targets_for_evaluation(
     merged_targets: List[str], extractor: str
 ) -> List[str]:
-    """Remove entity targets for space-based entity extractors."""
->>>>>>> a6e059af
+    """Remove entity targets for space-based entity extractors."""