--- conflicted
+++ resolved
@@ -793,92 +793,6 @@
             parallel_iterations=1 if self.random_seed is not None else 1000,
         )
 
-<<<<<<< HEAD
-=======
-    def _prepare_sparse_dense_dropout_layers(
-        self, name: Text, drop_rate: float
-    ) -> None:
-        self._tf_layers[f"sparse_input_dropout.{name}"] = layers.SparseDropout(
-            rate=drop_rate
-        )
-        self._tf_layers[f"dense_input_dropout.{name}"] = tf.keras.layers.Dropout(
-            rate=drop_rate
-        )
-
-    def _prepare_sparse_dense_layers(
-        self, data_signature: List[FeatureSignature], name: Text, dense_dim: int
-    ) -> None:
-        sparse = False
-        dense = False
-        for is_sparse, _, _ in data_signature:
-            if is_sparse:
-                sparse = True
-            else:
-                dense = True
-
-        if sparse:
-            self._tf_layers[f"sparse_to_dense.{name}"] = layers.DenseForSparse(
-                units=dense_dim,
-                reg_lambda=self.config[REGULARIZATION_CONSTANT],
-                name=name,
-            )
-            if not dense:
-                # create dense labels for the input to use in negative sampling
-                self._tf_layers[f"sparse_to_dense_ids.{name}"] = layers.DenseForSparse(
-                    units=2,
-                    use_bias=False,
-                    trainable=False,
-                    name=f"sparse_to_dense_ids.{name}",
-                )
-
-    def _prepare_input_layers(self, name: Text) -> None:
-        self._prepare_ffnn_layer(
-            name, self.config[HIDDEN_LAYERS_SIZES][name], self.config[DROP_RATE]
-        )
-
-        for feature_type in [SENTENCE, SEQUENCE]:
-            if (
-                name not in self.data_signature
-                or feature_type not in self.data_signature[name]
-            ):
-                continue
-
-            self._prepare_sparse_dense_dropout_layers(
-                f"{name}_{feature_type}", self.config[DROP_RATE]
-            )
-            self._prepare_sparse_dense_layers(
-                self.data_signature[name][feature_type],
-                f"{name}_{feature_type}",
-                self.config[DENSE_DIMENSION][name],
-            )
-            self._prepare_ffnn_layer(
-                f"{name}_{feature_type}",
-                [self.config[CONCAT_DIMENSION][name]],
-                self.config[DROP_RATE],
-                prefix="concat_layer",
-            )
-
-    def _prepare_sequence_layers(self, name: Text) -> None:
-        self._prepare_input_layers(name)
-
-        size = self.config[TRANSFORMER_SIZE]
-        if isinstance(size, dict):
-            size = size[name]
-
-        num_layers = self.config[NUM_TRANSFORMER_LAYERS]
-        if isinstance(num_layers, dict):
-            num_layers = num_layers[name]
-
-        self._prepare_transformer_layer(
-            name,
-            num_layers,
-            size,
-            self.config[DROP_RATE],
-            self.config[DROP_RATE_ATTENTION],
-            self.config[UNIDIRECTIONAL_ENCODER],
-        )
-
->>>>>>> 3338ab3d
     def _prepare_entity_recognition_layers(self) -> None:
         for tag_spec in self._entity_tag_specs:
             name = tag_spec.tag_name
