import json
import logging
from pathlib import Path
from typing import List, Dict, Text, Optional, Any, Set, TYPE_CHECKING, Union

import json

from rasa.core.events import FormValidation
from rasa.core.featurizers.tracker_featurizers import TrackerFeaturizer
from rasa.core.domain import Domain, InvalidDomain, State
from rasa.core.interpreter import NaturalLanguageInterpreter
from rasa.core.policies.memoization import MemoizationPolicy
from rasa.core.policies.policy import SupportedData
from rasa.core.trackers import (
    DialogueStateTracker,
    get_active_loop_name,
    is_prev_action_listen_in_state,
)
from rasa.core.training.generator import TrackerWithCachedStates
from rasa.core.constants import (
    FORM_POLICY_PRIORITY,
    USER_INTENT_RESTART,
    USER_INTENT_BACK,
    USER_INTENT_SESSION_START,
    SHOULD_NOT_BE_SET,
    PREVIOUS_ACTION,
    LOOP_REJECTED,
)
from rasa.core.actions.action import (
    ACTION_LISTEN_NAME,
    ACTION_RESTART_NAME,
    ACTION_BACK_NAME,
    ACTION_SESSION_START_NAME,
    RULE_SNIPPET_ACTION_NAME,
    ACTION_DEFAULT_FALLBACK_NAME,
)
<<<<<<< HEAD
import rasa.utils.io
=======
from rasa.nlu.constants import ACTION_NAME, INTENT_NAME_KEY
>>>>>>> 12db4e15

if TYPE_CHECKING:
    from rasa.core.policies.ensemble import PolicyEnsemble  # pytype: disable=pyi-error

logger = logging.getLogger(__name__)

# These are Rasa Open Source default actions and overrule everything at any time.
DEFAULT_ACTION_MAPPINGS = {
    USER_INTENT_RESTART: ACTION_RESTART_NAME,
    USER_INTENT_BACK: ACTION_BACK_NAME,
    USER_INTENT_SESSION_START: ACTION_SESSION_START_NAME,
}

RULES = "rules"
RULES_FOR_LOOP_UNHAPPY_PATH = "rules_for_loop_unhappy_path"
DO_NOT_VALIDATE_LOOP = "do_not_validate_loop"
DO_NOT_PREDICT_LOOP_ACTION = "do_not_predict_loop_action"


class RulePolicy(MemoizationPolicy):
    """Policy which handles all the rules"""

    ENABLE_FEATURE_STRING_COMPRESSION = False

    @staticmethod
    def supported_data() -> SupportedData:
        """The type of data supported by this policy.

        Returns:
            The data type supported by this policy (ML and rule data).
        """
        return SupportedData.ML_AND_RULE_DATA

    def __init__(
        self,
        featurizer: Optional[TrackerFeaturizer] = None,
        priority: int = FORM_POLICY_PRIORITY,
        lookup: Optional[Dict] = None,
        core_fallback_threshold: float = 0.3,
        core_fallback_action_name: Text = ACTION_DEFAULT_FALLBACK_NAME,
        enable_fallback_prediction: bool = True,
    ) -> None:
        """Create a `RulePolicy` object.

        Args:
            featurizer: `Featurizer` which is used to convert conversation states to
                features.
            priority: Priority of the policy which is used if multiple policies predict
                actions with the same confidence.
            lookup: Lookup table which is used to pick matching rules for a conversation
                state.
            core_fallback_threshold: Confidence of the prediction if no rule matched
                and de-facto threshold for a core fallback.
            core_fallback_action_name: Name of the action which should be predicted
                if no rule matched.
            enable_fallback_prediction: If `True` `core_fallback_action_name` is
                predicted in case no rule matched.
        """

        self._core_fallback_threshold = core_fallback_threshold
        self._fallback_action_name = core_fallback_action_name
        self._enable_fallback_prediction = enable_fallback_prediction

        # max history is set to `None` in order to capture any lengths of rule stories
        super().__init__(
            featurizer=featurizer, priority=priority, max_history=None, lookup=lookup
        )

    @classmethod
    def validate_against_domain(
        cls, ensemble: Optional["PolicyEnsemble"], domain: Optional[Domain]
    ) -> None:
        if ensemble is None:
            return

        rule_policy = next(
            (p for p in ensemble.policies if isinstance(p, RulePolicy)), None
        )
        if not rule_policy or not rule_policy._enable_fallback_prediction:
            return

        if (
            domain is None
            or rule_policy._fallback_action_name not in domain.action_names
        ):
            raise InvalidDomain(
                f"The fallback action '{rule_policy._fallback_action_name}' which was "
                f"configured for the {RulePolicy.__name__} must be present in the "
                f"domain."
            )

    @staticmethod
    def _is_rule_snippet_state(state: State) -> bool:
        prev_action_name = state.get(PREVIOUS_ACTION, {}).get(ACTION_NAME)
        return prev_action_name == RULE_SNIPPET_ACTION_NAME

    def _create_feature_key(self, states: List[State]) -> Optional[Text]:
        new_states = []
        for state in reversed(states):
            if self._is_rule_snippet_state(state):
                # remove all states before RULE_SNIPPET_ACTION_NAME
                break
            new_states.insert(0, state)

        if not new_states:
            return

        # we sort keys to make sure that the same states
        # represented as dictionaries have the same json strings
        return json.dumps(new_states, sort_keys=True)

    @staticmethod
    def _states_for_unhappy_loop_predictions(states: List[State]) -> List[State]:
        """Modifies the states to create feature keys for loop unhappy path conditions.

        Args:
            states: a representation of a tracker
                as a list of dictionaries containing features

        Returns:
            modified states
        """

        # leave only last 2 dialogue turns to
        # - capture previous meaningful action before action_listen
        # - ignore previous intent
        if len(states) == 1 or not states[-2].get(PREVIOUS_ACTION):
            return [states[-1]]
        else:
            return [{PREVIOUS_ACTION: states[-2][PREVIOUS_ACTION]}, states[-1]]

    @staticmethod
    def _remove_rule_snippet_predictions(lookup: Dict[Text, Text]) -> Dict[Text, Text]:
        # Delete rules if it would predict the RULE_SNIPPET_ACTION_NAME action
        return {
            feature_key: action
            for feature_key, action in lookup.items()
            if action != RULE_SNIPPET_ACTION_NAME
        }

    def _create_loop_unhappy_lookup_from_states(
        self,
        trackers_as_states: List[List[State]],
        trackers_as_actions: List[List[Text]],
    ) -> Dict[Text, Text]:
        """Creates lookup dictionary from the tracker represented as states.

        Args:
            trackers_as_states: representation of the trackers as a list of states
            trackers_as_actions: representation of the trackers as a list of actions

        Returns:
            lookup dictionary
        """

        lookup = {}
        for states, actions in zip(trackers_as_states, trackers_as_actions):
            action = actions[0]
            active_loop = get_active_loop_name(states[-1])
            # even if there are two identical feature keys
            # their loop will be the same
            if not active_loop:
                continue

            states = self._states_for_unhappy_loop_predictions(states)
            feature_key = self._create_feature_key(states)
            if not feature_key:
                continue

            # Since rule snippets and stories inside the loop contain
            # only unhappy paths, notify the loop that
            # it was predicted after an answer to a different question and
            # therefore it should not validate user input
            if (
                # loop is predicted after action_listen in unhappy path,
                # therefore no validation is needed
                is_prev_action_listen_in_state(states[-1])
                and action == active_loop
            ):
                lookup[feature_key] = DO_NOT_VALIDATE_LOOP
            elif (
                # some action other than action_listen and active_loop
                # is predicted in unhappy path,
                # therefore active_loop shouldn't be predicted by the rule
                not is_prev_action_listen_in_state(states[-1])
                and action not in {ACTION_LISTEN_NAME, active_loop}
            ):
                lookup[feature_key] = DO_NOT_PREDICT_LOOP_ACTION
        return lookup

    def train(
        self,
        training_trackers: List[TrackerWithCachedStates],
        domain: Domain,
        interpreter: NaturalLanguageInterpreter,
        **kwargs: Any,
    ) -> None:

        # only consider original trackers (no augmented ones)
        training_trackers = [
            t
            for t in training_trackers
            if not hasattr(t, "is_augmented") or not t.is_augmented
        ]
        # only use trackers from rule-based training data
        rule_trackers = [t for t in training_trackers if t.is_rule_tracker]
        (
            rule_trackers_as_states,
            rule_trackers_as_actions,
        ) = self.featurizer.training_states_and_actions(rule_trackers, domain)

        rules_lookup = self._create_lookup_from_states(
            rule_trackers_as_states, rule_trackers_as_actions
        )
        self.lookup[RULES] = self._remove_rule_snippet_predictions(rules_lookup)

        story_trackers = [t for t in training_trackers if not t.is_rule_tracker]
        (
            story_trackers_as_states,
            story_trackers_as_actions,
        ) = self.featurizer.training_states_and_actions(story_trackers, domain)

        # use all trackers to find negative rules in unhappy paths
        trackers_as_states = rule_trackers_as_states + story_trackers_as_states
        trackers_as_actions = rule_trackers_as_actions + story_trackers_as_actions

        # negative rules are not anti-rules, they are auxiliary to actual rules
        self.lookup[
            RULES_FOR_LOOP_UNHAPPY_PATH
        ] = self._create_loop_unhappy_lookup_from_states(
            trackers_as_states, trackers_as_actions
        )

        # TODO use story_trackers and rule_trackers
        #  to check that stories don't contradict rules

        logger.debug(f"Memorized '{len(self.lookup[RULES])}' unique rules.")

    @staticmethod
    def _does_rule_match_state(rule_state: State, conversation_state: State) -> bool:
        for state_type, rule_sub_state in rule_state.items():
            conversation_sub_state = conversation_state.get(state_type, {})
            for key, value in rule_sub_state.items():
                if isinstance(value, list):
                    # json dumps and loads tuples as lists,
                    # so we need to convert them back
                    value = tuple(value)

                if (
                    # value should be set, therefore
                    # check whether it is the same as in the state
                    value
                    and value != SHOULD_NOT_BE_SET
                    and conversation_sub_state.get(key) != value
                ) or (
                    # value shouldn't be set, therefore
                    # it should be None or non existent in the state
                    value == SHOULD_NOT_BE_SET
                    and conversation_sub_state.get(key)
                ):
                    return False

        return True

    @staticmethod
    def _rule_key_to_state(rule_key: Text) -> List[State]:
        return json.loads(rule_key)

    def _is_rule_applicable(
        self, rule_key: Text, turn_index: int, conversation_state: State
    ) -> bool:
        """Check if rule is satisfied with current state at turn."""

        # turn_index goes back in time
        reversed_rule_states = list(reversed(self._rule_key_to_state(rule_key)))

        return bool(
            # rule is shorter than current turn index
            turn_index >= len(reversed_rule_states)
            # current rule and state turns are empty
            or (not reversed_rule_states[turn_index] and not conversation_state)
            # check that current rule turn features are present in current state turn
            or (
                reversed_rule_states[turn_index]
                and conversation_state
                and self._does_rule_match_state(
                    reversed_rule_states[turn_index], conversation_state
                )
            )
        )

    def _get_possible_keys(
        self, lookup: Dict[Text, Text], states: List[State]
    ) -> Set[Text]:
        possible_keys = set(lookup.keys())
        for i, state in enumerate(reversed(states)):
            # find rule keys that correspond to current state
            possible_keys = set(
                filter(
                    lambda _key: self._is_rule_applicable(_key, i, state), possible_keys
                )
            )
        return possible_keys

    @staticmethod
    def _find_action_from_default_actions(
        tracker: DialogueStateTracker,
    ) -> Optional[Text]:
        if (
            not tracker.latest_action_name == ACTION_LISTEN_NAME
            or not tracker.latest_message
        ):
            return None

        default_action_name = DEFAULT_ACTION_MAPPINGS.get(
            tracker.latest_message.intent.get(INTENT_NAME_KEY)
        )

        if default_action_name:
            logger.debug(f"Predicted default action '{default_action_name}'.")

        return default_action_name

    @staticmethod
    def _find_action_from_loop_happy_path(
        tracker: DialogueStateTracker,
    ) -> Optional[Text]:

        active_loop_name = tracker.active_loop_name
        active_loop_rejected = tracker.active_loop.get(LOOP_REJECTED)
        should_predict_loop = (
            active_loop_name
            and not active_loop_rejected
            and tracker.latest_action.get(ACTION_NAME) != active_loop_name
        )
        should_predict_listen = (
            active_loop_name
            and not active_loop_rejected
            and tracker.latest_action_name == active_loop_name
        )

        if should_predict_loop:
            logger.debug(f"Predicted loop '{active_loop_name}'.")
            return active_loop_name

        # predict `action_listen` if loop action was run successfully
        if should_predict_listen:
            logger.debug(
                f"Predicted '{ACTION_LISTEN_NAME}' after loop '{active_loop_name}'."
            )
            return ACTION_LISTEN_NAME

    def _find_action_from_rules(
        self, tracker: DialogueStateTracker, domain: Domain
    ) -> Optional[Text]:
        tracker_as_states = self.featurizer.prediction_states([tracker], domain)
        states = tracker_as_states[0]

        logger.debug(f"Current tracker state: {states}")

        rule_keys = self._get_possible_keys(self.lookup[RULES], states)
        predicted_action_name = None
        best_rule_key = ""
        if rule_keys:
            # if there are several rules,
            # it should mean that some rule is a subset of another rule
            # therefore we pick a rule of maximum length
            best_rule_key = max(rule_keys, key=len)
            predicted_action_name = self.lookup[RULES].get(best_rule_key)

        active_loop_name = tracker.active_loop_name
        if active_loop_name:
            # find rules for unhappy path of the loop
            loop_unhappy_keys = self._get_possible_keys(
                self.lookup[RULES_FOR_LOOP_UNHAPPY_PATH], states
            )
            # there could be several unhappy path conditions
            unhappy_path_conditions = [
                self.lookup[RULES_FOR_LOOP_UNHAPPY_PATH].get(key)
                for key in loop_unhappy_keys
            ]

            # Check if a rule that predicted action_listen
            # was applied inside the loop.
            # Rules might not explicitly switch back to the loop.
            # Hence, we have to take care of that.
            predicted_listen_from_general_rule = (
                predicted_action_name == ACTION_LISTEN_NAME
                and not get_active_loop_name(self._rule_key_to_state(best_rule_key)[-1])
            )
            if predicted_listen_from_general_rule:
                if DO_NOT_PREDICT_LOOP_ACTION not in unhappy_path_conditions:
                    # negative rules don't contain a key that corresponds to
                    # the fact that active_loop shouldn't be predicted
                    logger.debug(
                        f"Predicted loop '{active_loop_name}' by overwriting "
                        f"'{ACTION_LISTEN_NAME}' predicted by general rule."
                    )
                    return active_loop_name

                # do not predict anything
                predicted_action_name = None

            if DO_NOT_VALIDATE_LOOP in unhappy_path_conditions:
                logger.debug("Added `FormValidation(False)` event.")
                tracker.update(FormValidation(False))

        if predicted_action_name is not None:
            logger.debug(
                f"There is a rule for the next action '{predicted_action_name}'."
            )
        else:
            logger.debug("There is no applicable rule.")

        return predicted_action_name

    def predict_action_probabilities(
        self,
        tracker: DialogueStateTracker,
        domain: Domain,
        interpreter: NaturalLanguageInterpreter,
        **kwargs: Any,
    ) -> List[float]:

        result = self._default_predictions(domain)

        # Rasa Open Source default actions overrule anything. If users want to achieve
        # the same, they need to write a rule or make sure that their loop rejects
        # accordingly.
        default_action_name = self._find_action_from_default_actions(tracker)
        if default_action_name:
            return self._prediction_result(default_action_name, tracker, domain)

        # A loop has priority over any other rule.
        # The rules or any other prediction will be applied only if a loop was rejected.
        # If we are in a loop, and the loop didn't run previously or rejected, we can
        # simply force predict the loop.
        loop_happy_path_action_name = self._find_action_from_loop_happy_path(tracker)
        if loop_happy_path_action_name:
            return self._prediction_result(loop_happy_path_action_name, tracker, domain)

        rules_action_name = self._find_action_from_rules(tracker, domain)
        if rules_action_name:
            return self._prediction_result(rules_action_name, tracker, domain)

        return result

    def _default_predictions(self, domain: Domain) -> List[float]:
        result = super()._default_predictions(domain)

        if self._enable_fallback_prediction:
            result[
                domain.index_for_action(self._fallback_action_name)
            ] = self._core_fallback_threshold
        return result

    def persist(self, path: Union[Text, Path]) -> None:
        """Persists `RulePolicy` to storage.

        Args:
            path: Path to persist policy to.
        """
        self.featurizer.persist(path)

        memorized_file = Path(path) / "memorized_turns.json"
        data = {
            "priority": self.priority,
            "lookup": self.lookup,
            "core_fallback_threshold": self._core_fallback_threshold,
            "core_fallback_action_name": self._fallback_action_name,
            "enable_fallback_prediction": self._enable_fallback_prediction,
        }
        rasa.utils.io.create_directory_for_file(memorized_file)
        rasa.utils.io.dump_obj_as_json_to_file(memorized_file, data)

    @classmethod
    def load(cls, path: Union[Text, Path]) -> "RulePolicy":
        """Loads `RulePolicy` from path.

        Args:
            path: Path to load policy from.

        Returns:
            An instance of `RulePolicy`.
        """
        featurizer = TrackerFeaturizer.load(path)
        memorized_file = Path(path) / "memorized_turns.json"
        if memorized_file.is_file():
            data = json.loads(rasa.utils.io.read_file(memorized_file))
            return cls(featurizer=featurizer, **data)

        logger.info(
            f"Couldn't load memoization for policy. "
            f"File '{memorized_file}' doesn't exist. Falling back to empty "
            f"turn memory."
        )
        return cls()<|MERGE_RESOLUTION|>--- conflicted
+++ resolved
@@ -34,11 +34,8 @@
     RULE_SNIPPET_ACTION_NAME,
     ACTION_DEFAULT_FALLBACK_NAME,
 )
-<<<<<<< HEAD
 import rasa.utils.io
-=======
 from rasa.nlu.constants import ACTION_NAME, INTENT_NAME_KEY
->>>>>>> 12db4e15
 
 if TYPE_CHECKING:
     from rasa.core.policies.ensemble import PolicyEnsemble  # pytype: disable=pyi-error
