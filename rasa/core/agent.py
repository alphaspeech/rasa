--- conflicted
+++ resolved
@@ -23,7 +23,7 @@
 from rasa.core.domain import Domain, InvalidDomain
 from rasa.core.exceptions import AgentNotReady
 from rasa.core.interpreter import NaturalLanguageInterpreter, RegexInterpreter
-from rasa.core.lock_store import LockStore, InMemoryLockStore, LockError
+from rasa.core.lock_store import LockStore, InMemoryLockStore
 from rasa.core.nlg import NaturalLanguageGenerator
 from rasa.core.policies.ensemble import PolicyEnsemble, SimplePolicyEnsemble
 from rasa.core.policies.form_policy import FormPolicy
@@ -228,23 +228,7 @@
     action_endpoint: Optional[EndpointConfig] = None,
 ):
     try:
-<<<<<<< HEAD
-        if model_path is not None and os.path.exists(model_path):
-            return Agent.load_local_model(
-                model_path,
-                interpreter=interpreter,
-                generator=generator,
-                tracker_store=tracker_store,
-                lock_store=lock_store,
-                action_endpoint=action_endpoint,
-                model_server=model_server,
-                remote_storage=remote_storage,
-            )
-
-        elif model_server is not None:
-=======
         if model_server is not None:
->>>>>>> 8bc5f65c
             return await load_from_server(
                 Agent(
                     interpreter=interpreter,
