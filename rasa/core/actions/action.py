--- conflicted
+++ resolved
@@ -503,13 +503,9 @@
 
 class ActionListen(Action):
     """The first action in any turn - bot waits for a user message.
-<<<<<<< HEAD
-    The bot should stop taking further actions and wait for the user to say something.
-=======
 
     The bot should stop taking further actions and wait for the user to say
     something.
->>>>>>> f244663b
     """
 
     def name(self) -> Text:
@@ -836,13 +832,9 @@
 
 
 class ActionExecutionRejection(RasaException):
-<<<<<<< HEAD
-    """Raising this exception will let other policies to predict a different action."""
-=======
     """Raising this exception will allow other policies
     to predict a different action.
     """
->>>>>>> f244663b
 
     def __init__(self, action_name: Text, message: Optional[Text] = None) -> None:
         self.action_name = action_name
