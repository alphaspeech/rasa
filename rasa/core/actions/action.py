--- conflicted
+++ resolved
@@ -15,10 +15,7 @@
 
 import aiohttp
 import rasa.core
-<<<<<<< HEAD
-=======
 from rasa.core.actions.constants import DEFAULT_SELECTIVE_DOMAIN, SELECTIVE_DOMAIN
->>>>>>> 196a8ede
 from rasa.core.constants import (
     DEFAULT_REQUEST_TIMEOUT,
     COMPRESS_ACTION_SERVER_REQUEST_ENV_NAME,
