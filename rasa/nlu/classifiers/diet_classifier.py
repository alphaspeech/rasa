--- conflicted
+++ resolved
@@ -12,7 +12,6 @@
 from typing import Any, Dict, List, Optional, Text, Tuple, Union, Type, NamedTuple
 
 import rasa.shared.utils.io
-import rasa.utils.common as common_utils
 import rasa.utils.io as io_utils
 import rasa.nlu.utils.bilou_utils as bilou_utils
 from rasa.nlu.featurizers.featurizer import Featurizer
@@ -1185,11 +1184,7 @@
             ENTITIES not in self.data_signature
             or ENTITY_ATTRIBUTE_TYPE not in self.data_signature[ENTITIES]
         ):
-<<<<<<< HEAD
             rasa.shared.utils.io.raise_warning(
-=======
-            logger.debug(
->>>>>>> 175ad376
                 f"You specified '{self.__class__.__name__}' to train entities, but "
                 f"no entities are present in the training data. Skipping training of "
                 f"entities."
