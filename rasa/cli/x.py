--- conflicted
+++ resolved
@@ -134,35 +134,13 @@
             f"'{default_rasax_model_server_url}' instead."
         )
 
-<<<<<<< HEAD
-    # Checking if endpoint.yml has existing url and wait time values set, if so give
-    # warning we are overwriting the endpoint.yml file.
-    custom_wait_time_pulls = endpoints.model.kwargs.get("wait_time_between_pulls")
-    custom_url = endpoints.model.url
-    default_rasax_model_server_url = (
-        f"{rasa_x_url}/projects/default/models/tag/production"
-    )
-
-    if custom_url != default_rasax_model_server_url:
-        warnings.warn(
-            f"Ignoring url '{custom_url}' from 'endpoints.yml' and using "
-            f"'{default_rasax_model_server_url}' instead."
-        )
-
-    endpoints.model = EndpointConfig(
-=======
     custom_wait_time_pulls = model_endpoint.kwargs.get("wait_time_between_pulls")
     return EndpointConfig(
->>>>>>> 9b937d87
         default_rasax_model_server_url,
         token=rasa_x_token,
         wait_time_between_pulls=custom_wait_time_pulls or 2,
     )
 
-<<<<<<< HEAD
-    overwrite_existing_event_broker = False
-    if endpoints.event_broker and not _is_correct_event_broker(endpoints.event_broker):
-=======
 
 def _get_event_broker_endpoint(
     event_broker_endpoint: Optional[EndpointConfig],
@@ -175,7 +153,6 @@
     if not event_broker_endpoint:
         return default_event_broker_endpoint
     elif not _is_correct_event_broker(event_broker_endpoint):
->>>>>>> 9b937d87
         cli_utils.print_error(
             "Rasa X currently only supports a SQLite event broker with path '{}' "
             "when running locally. You can deploy Rasa X with Docker "
@@ -189,14 +166,9 @@
         if not continue_with_default_event_broker:
             exit(0)
 
-<<<<<<< HEAD
-    if not endpoints.tracker_store or overwrite_existing_event_broker:
-        endpoints.event_broker = EndpointConfig(type="sql", db=DEFAULT_EVENTS_DB)
-=======
         return default_event_broker_endpoint
     else:
         return event_broker_endpoint
->>>>>>> 9b937d87
 
 
 def _is_correct_event_broker(event_broker: EndpointConfig) -> bool:
