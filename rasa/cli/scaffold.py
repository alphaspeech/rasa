--- conflicted
+++ resolved
@@ -5,12 +5,8 @@
 import rasa.train
 from rasa.cli.shell import shell
 from rasa.cli.utils import create_output_path, print_success
-<<<<<<< HEAD
 from rasa.constants import (DEFAULT_CONFIG_PATH, DEFAULT_DATA_PATH,
                             DEFAULT_DOMAIN_PATH)
-=======
-from rasa.constants import DEFAULT_CONFIG_PATH, DEFAULT_DATA_PATH, DEFAULT_DOMAIN_PATH
->>>>>>> 75176afd
 
 
 # noinspection PyProtectedMember
@@ -18,7 +14,6 @@
     subparsers: argparse._SubParsersAction, parents: List[argparse.ArgumentParser]
 ):
     scaffold_parser = subparsers.add_parser(
-<<<<<<< HEAD
         "init",
         parents=parents,
         help="Create a new project from a initial_project")
@@ -27,9 +22,6 @@
         action="store_true",
         help="Automatic yes or default options to prompts and "
              "suppressed warnings"
-=======
-        "init", parents=parents, help="Create a new project from a initial_project"
->>>>>>> 75176afd
     )
     scaffold_parser.set_defaults(func=run)
 
@@ -37,7 +29,6 @@
 def print_train_or_instructions(args: argparse.Namespace, path: Text) -> None:
     import questionary
 
-<<<<<<< HEAD
     print_success("Finished creating project structure.")
 
     if not args.no_prompt:
@@ -48,12 +39,6 @@
         print_success("Training an initial model...")
         should_train = True
 
-=======
-    print_success("Your bot is ready to go!")
-    should_train = questionary.confirm(
-        "Do you want me to train an initial model for the bot? 💪🏽"
-    ).ask()
->>>>>>> 75176afd
     if should_train:
         config = os.path.join(path, DEFAULT_CONFIG_PATH)
         training_files = os.path.join(path, DEFAULT_DATA_PATH)
@@ -76,18 +61,12 @@
     from rasa.core import constants
     import questionary
 
-<<<<<<< HEAD
     if not args.no_prompt:
         should_run = questionary.confirm(
             "Do you want to speak to the trained bot "
             "on the command line? 🤖").ask()
     else:
         should_run = False
-=======
-    should_run = questionary.confirm(
-        "Do you want to speak to the trained bot on the command line? 🤖"
-    ).ask()
->>>>>>> 75176afd
 
     if should_run:
         # provide defaults for command line arguments
@@ -150,12 +129,7 @@
     else:
         print_success(
             "Ok. Then I stop here. If you need me again, simply type "
-<<<<<<< HEAD
             "'rasa init' 🙋🏽‍♀️")
-=======
-            "'rasa init' 🙋🏽‍♀️"
-        )
->>>>>>> 75176afd
         exit(0)
 
 
@@ -173,7 +147,6 @@
     import questionary
 
     print_success("Welcome to Rasa! 🤖\n")
-<<<<<<< HEAD
     print("To get started quickly, I can assist you to create an "
           "initial project.\n"
           "If you need some help to get from this template to a "
@@ -188,21 +161,6 @@
             default=".").ask()
     else:
         path = "."
-=======
-    print (
-        "To get started quickly, I can assist you to create an "
-        "initial project.\n"
-        "If you need some help to get from this template to a "
-        "bad ass contextual assistant, checkout our quickstart guide"
-        "here: https://rasa.com/docs/core/quickstart \n\n"
-        "Now let's start! 👇🏽\n"
-    )
-    path = questionary.text(
-        "Please enter a folder path where I should create "
-        "the initial project [default: current directory]",
-        default=".",
-    ).ask()
->>>>>>> 75176afd
 
     if not os.path.isdir(path):
         _ask_create_path(path)
