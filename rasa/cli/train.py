--- conflicted
+++ resolved
@@ -114,13 +114,10 @@
         # model from the output directory (that's usually models/).
         return args.out
 
-    return args.finetune
-
 
 def train_core(
     args: argparse.Namespace, train_path: Optional[Text] = None
 ) -> Optional[Text]:
-<<<<<<< HEAD
     """Trains a Rasa Core model only.
 
     Args:
@@ -128,17 +125,7 @@
         train_path: Path where trained model but not unzipped model should be stored.
 
     Returns:
-        Path to trained model.
-=======
-    """Trains a Core model.
-
-    Args:
-        args: Namespace arguments.
-        train_path: Directory where models should be stored.
-
-    Returns:
         Path to a trained model or `None` if training was not successful.
->>>>>>> 9dadb805
     """
     from rasa.train import train_core
 
