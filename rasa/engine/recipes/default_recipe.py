from __future__ import annotations

import copy
import enum
import logging
import math
from enum import Enum
from typing import Dict, Text, Any, Tuple, Type, Optional, List, Callable, Set, Union

import dataclasses

from rasa.core.featurizers.precomputation import (
    CoreFeaturizationInputConverter,
    CoreFeaturizationCollector,
)
from rasa.shared.exceptions import FileNotFoundException
from rasa.core.policies.ensemble import DefaultPolicyPredictionEnsemble

from rasa.engine.graph import (
    GraphSchema,
    GraphComponent,
    SchemaNode,
    GraphModelConfiguration,
)
from rasa.engine.constants import (
    PLACEHOLDER_IMPORTER,
    PLACEHOLDER_MESSAGE,
    PLACEHOLDER_TRACKER,
)
from rasa.engine.recipes.recipe import Recipe
from rasa.engine.storage.resource import Resource
from rasa.graph_components.converters.nlu_message_converter import NLUMessageConverter
from rasa.graph_components.providers.domain_provider import DomainProvider
from rasa.graph_components.providers.domain_for_core_training_provider import (
    DomainForCoreTrainingProvider,
)
from rasa.graph_components.providers.nlu_training_data_provider import (
    NLUTrainingDataProvider,
)
from rasa.graph_components.providers.rule_only_provider import RuleOnlyDataProvider
from rasa.graph_components.providers.story_graph_provider import StoryGraphProvider
from rasa.graph_components.providers.training_tracker_provider import (
    TrainingTrackerProvider,
)
import rasa.shared.constants
from rasa.shared.exceptions import RasaException, InvalidConfigException
from rasa.shared.data import TrainingType

from rasa.utils.tensorflow.constants import EPOCHS
from rasa.shared.utils.common import (
    class_from_module_path,
    transform_collection_to_sentence,
)

logger = logging.getLogger(__name__)


DEFAULT_PREDICT_KWARGS = dict(constructor_name="load", eager=True, is_target=False)
<<<<<<< HEAD
=======

COMMENTS_FOR_KEYS = {
    "pipeline": (
        f"# # No configuration for the NLU pipeline was provided. The following "
        f"default pipeline was used to train your model.\n"
        f"# # If you'd like to customize it, uncomment and adjust the pipeline.\n"
        f"# # See {rasa.shared.constants.DOCS_URL_PIPELINE} for more information.\n"
    ),
    "policies": (
        f"# # No configuration for policies was provided. The following default "
        f"policies were used to train your model.\n"
        f"# # If you'd like to customize them, uncomment and adjust the policies.\n"
        f"# # See {rasa.shared.constants.DOCS_URL_POLICIES} for more information.\n"
    ),
}
>>>>>>> 8e1c7fc2


class DefaultV1RecipeRegisterException(RasaException):
    """If you register a class which is not of type `GraphComponent`."""

    pass


class DefaultV1Recipe(Recipe):
    """Recipe which converts the normal model config to train and predict graph."""

    @enum.unique
    class ComponentType(Enum):
        """Enum to categorize and place custom components correctly in the graph."""

        MESSAGE_TOKENIZER = 0
        MESSAGE_FEATURIZER = 1
        INTENT_CLASSIFIER = 2
        ENTITY_EXTRACTOR = 3
        POLICY_WITHOUT_END_TO_END_SUPPORT = 4
        POLICY_WITH_END_TO_END_SUPPORT = 5
        MODEL_LOADER = 6

    name = "default.v1"
    _registered_components: Dict[Text, RegisteredComponent] = {}

    def __init__(self) -> None:
        """Creates recipe."""
        self._use_core = True
        self._use_nlu = True
        self._use_end_to_end = True
        self._is_finetuning = False

    @dataclasses.dataclass()
    class RegisteredComponent:
        """Describes a graph component which was registered with the decorator."""

        clazz: Type[GraphComponent]
        types: Set[DefaultV1Recipe.ComponentType]
        is_trainable: bool
        model_from: Optional[Text]

    @classmethod
    def register(
        cls,
        component_types: Union[ComponentType, List[ComponentType]],
        is_trainable: bool,
        model_from: Optional[Text] = None,
    ) -> Callable[[Type[GraphComponent]], Type[GraphComponent]]:
        """This decorator can be used to register classes with the recipe.

        Args:
            component_types: Describes the types of a component which are then used
                to place the component in the graph.
            is_trainable: `True` if the component requires training.
            model_from: Can be used if this component requires a pre-loaded model
                such as `SpacyNLP` or `MitieNLP`.

        Returns:
            The registered class.
        """

        def decorator(registered_class: Type[GraphComponent]) -> Type[GraphComponent]:
            if not issubclass(registered_class, GraphComponent):
                raise DefaultV1RecipeRegisterException(
                    f"Failed to register class '{registered_class.__name__}' with "
                    f"the recipe '{cls.name}'. The class has to be of type "
                    f"'{GraphComponent.__name__}'."
                )

            if isinstance(component_types, cls.ComponentType):
                unique_types = {component_types}
            else:
                unique_types = set(component_types)

            cls._registered_components[
                registered_class.__name__
            ] = cls.RegisteredComponent(
                registered_class, unique_types, is_trainable, model_from
            )
            return registered_class

        return decorator

    @classmethod
    def _from_registry(cls, name: Text) -> RegisteredComponent:
        # Importing all the default Rasa components will automatically register them
        from rasa.engine.recipes.default_components import DEFAULT_COMPONENTS  # noqa

        if name in cls._registered_components:
            return cls._registered_components[name]

        if "." in name:
            clazz = class_from_module_path(name)
            if clazz.__name__ in cls._registered_components:
                return cls._registered_components[clazz.__name__]

        raise InvalidConfigException(
            f"Can't load class for name '{name}'. Please make sure to provide "
            f"a valid name or module path and to register it using the "
            f"'@DefaultV1Recipe.register' decorator."
        )

    def graph_config_for_recipe(
        self,
        config: Dict,
        cli_parameters: Dict[Text, Any],
        training_type: TrainingType = TrainingType.BOTH,
        is_finetuning: bool = False,
    ) -> GraphModelConfiguration:
        """Converts the default config to graphs (see interface for full docstring)."""
        self._use_core = (
            bool(config.get("policies")) and not training_type == TrainingType.NLU
        )
        self._use_nlu = (
            bool(config.get("pipeline")) and not training_type == TrainingType.CORE
        )

        if not self._use_nlu and training_type == TrainingType.NLU:
            raise InvalidConfigException(
                "Can't train an NLU model without a specified pipeline. Please make "
                "sure to specify a valid pipeline in your configuration."
            )

        if not self._use_core and training_type == TrainingType.CORE:
            raise InvalidConfigException(
                "Can't train an Core model without policies. Please make "
                "sure to specify a valid policy in your configuration."
            )

        self._use_end_to_end = (
            self._use_nlu
            and self._use_core
            and training_type == TrainingType.END_TO_END
        )

        self._is_finetuning = is_finetuning

        train_nodes, preprocessors = self._create_train_nodes(config, cli_parameters)
        predict_nodes = self._create_predict_nodes(config, preprocessors, train_nodes)

        core_target = "select_prediction" if self._use_core else None

        from rasa.nlu.classifiers.regex_message_handler import RegexMessageHandler

        return GraphModelConfiguration(
            train_schema=GraphSchema(train_nodes),
            predict_schema=GraphSchema(predict_nodes),
            training_type=training_type,
            language=config.get("language"),
            core_target=core_target,
            nlu_target=f"run_{RegexMessageHandler.__name__}",
        )

    def _create_train_nodes(
        self, config: Dict[Text, Any], cli_parameters: Dict[Text, Any]
    ) -> Tuple[Dict[Text, SchemaNode], List[Text]]:
        from rasa.graph_components.validators.default_recipe_validator import (
            DefaultV1RecipeValidator,
        )
        from rasa.graph_components.validators.finetuning_validator import (
            FinetuningValidator,
        )

        train_config = copy.deepcopy(config)

        train_nodes = {
            "schema_validator": SchemaNode(
                needs={"importer": PLACEHOLDER_IMPORTER},
                uses=DefaultV1RecipeValidator,
                constructor_name="create",
                fn="validate",
                config={},
                is_input=True,
            ),
            "finetuning_validator": SchemaNode(
                needs={"importer": "schema_validator"},
                uses=FinetuningValidator,
                constructor_name="load" if self._is_finetuning else "create",
                fn="validate",
                is_input=True,
                config={"validate_core": self._use_core, "validate_nlu": self._use_nlu},
            ),
        }

        preprocessors = []

        if self._use_nlu:
            preprocessors = self._add_nlu_train_nodes(
                train_config, train_nodes, cli_parameters
            )

        if self._use_core:
            self._add_core_train_nodes(
                train_config, train_nodes, preprocessors, cli_parameters
            )

        return train_nodes, preprocessors

    def _add_nlu_train_nodes(
        self,
        train_config: Dict[Text, Any],
        train_nodes: Dict[Text, SchemaNode],
        cli_parameters: Dict[Text, Any],
    ) -> List[Text]:
        persist_nlu_data = bool(cli_parameters.get("persist_nlu_training_data"))
        train_nodes["nlu_training_data_provider"] = SchemaNode(
            needs={"importer": "finetuning_validator"},
            uses=NLUTrainingDataProvider,
            constructor_name="create",
            fn="provide",
            config={
                "language": train_config.get("language"),
                "persist": persist_nlu_data,
            },
            is_target=persist_nlu_data,
            is_input=True,
        )

        last_run_node = "nlu_training_data_provider"
        preprocessors: List[Text] = []

        for idx, config in enumerate(train_config["pipeline"]):
            component_name = config.pop("name")
            component = self._from_registry(component_name)
            component_name = f"{component_name}{idx}"

            if self.ComponentType.MODEL_LOADER in component.types:
                node_name = f"provide_{component_name}"
                train_nodes[node_name] = SchemaNode(
                    needs={},
                    uses=component.clazz,
                    constructor_name="create",
                    fn="provide",
                    config=config,
                )

            from_resource = None
            if component.is_trainable:
                from_resource = self._add_nlu_train_node(
                    train_nodes,
                    component.clazz,
                    component_name,
                    last_run_node,
                    config,
                    cli_parameters,
                )

            if component.types.intersection(
                {
                    self.ComponentType.MESSAGE_TOKENIZER,
                    self.ComponentType.MESSAGE_FEATURIZER,
                }
            ):
                last_run_node = self._add_nlu_process_node(
                    train_nodes,
                    component.clazz,
                    component_name,
                    last_run_node,
                    config,
                    from_resource=from_resource,
                )

                # Remember for End-to-End-Featurization
                preprocessors.append(last_run_node)

        return preprocessors

    def _add_nlu_train_node(
        self,
        train_nodes: Dict[Text, SchemaNode],
        component: Type[GraphComponent],
        component_name: Text,
        last_run_node: Text,
        config: Dict[Text, Any],
        cli_parameters: Dict[Text, Any],
    ) -> Text:
        config_from_cli = self._extra_config_from_cli(cli_parameters, component, config)
        model_provider_needs = self._get_model_provider_needs(train_nodes, component)

        train_node_name = f"train_{component_name}"
        train_nodes[train_node_name] = SchemaNode(
            needs={"training_data": last_run_node, **model_provider_needs},
            uses=component,
            constructor_name="load" if self._is_finetuning else "create",
            fn="train",
            config={**config, **config_from_cli},
            is_target=True,
        )
        return train_node_name

    def _extra_config_from_cli(
        self,
        cli_parameters: Dict[Text, Any],
        component: Type[GraphComponent],
        component_config: Dict[Text, Any],
    ) -> Dict[Text, Any]:
        from rasa.nlu.classifiers.mitie_intent_classifier import MitieIntentClassifier
        from rasa.nlu.extractors.mitie_entity_extractor import MitieEntityExtractor
        from rasa.nlu.classifiers.sklearn_intent_classifier import (
            SklearnIntentClassifier,
        )

        cli_args_mapping: Dict[Type[GraphComponent], List[Text]] = {
            MitieIntentClassifier: ["num_threads"],
            MitieEntityExtractor: ["num_threads"],
            SklearnIntentClassifier: ["num_threads"],
        }

        config_from_cli = {
            param: cli_parameters[param]
            for param in cli_args_mapping.get(component, [])
            if param in cli_parameters and cli_parameters[param] is not None
        }

        if (
            self._is_finetuning
            and "finetuning_epoch_fraction" in cli_parameters
            and EPOCHS in component.get_default_config()
        ):
            old_number_epochs = component_config.get(
                EPOCHS, component.get_default_config()[EPOCHS]
            )
            epoch_fraction = cli_parameters.get("finetuning_epoch_fraction", 1.0)
            config_from_cli["finetuning_epoch_fraction"] = epoch_fraction
            config_from_cli[EPOCHS] = math.ceil(
                old_number_epochs * float(epoch_fraction)
            )

        return config_from_cli

    def _add_nlu_process_node(
        self,
        train_nodes: Dict[Text, SchemaNode],
        component_class: Type[GraphComponent],
        component_name: Text,
        last_run_node: Text,
        component_config: Dict[Text, Any],
        from_resource: Optional[Text] = None,
    ) -> Text:
        resource_needs = {}
        if from_resource:
            resource_needs = {"resource": from_resource}

        model_provider_needs = self._get_model_provider_needs(
            train_nodes, component_class
        )

        node_name = f"run_{component_name}"
        train_nodes[node_name] = SchemaNode(
            needs={
                "training_data": last_run_node,
                **resource_needs,
                **model_provider_needs,
            },
            uses=component_class,
            constructor_name="load",
            fn="process_training_data",
            config=component_config,
        )
        return node_name

    def _get_model_provider_needs(
        self, nodes: Dict[Text, SchemaNode], component_class: Type[GraphComponent]
    ) -> Dict[Text, Text]:
        model_provider_needs = {}
        component = self._from_registry(component_class.__name__)

        if not component.model_from:
            return {}

        node_name_of_provider = next(
            (
                node_name
                for node_name, node in nodes.items()
                if node.uses.__name__ == component.model_from
            ),
            None,
        )
        if node_name_of_provider:
            model_provider_needs["model"] = node_name_of_provider

        return model_provider_needs

    def _add_core_train_nodes(
        self,
        train_config: Dict[Text, Any],
        train_nodes: Dict[Text, SchemaNode],
        preprocessors: List[Text],
        cli_parameters: Dict[Text, Any],
    ) -> None:
        train_nodes["domain_provider"] = SchemaNode(
            needs={"importer": "finetuning_validator"},
            uses=DomainProvider,
            constructor_name="create",
            fn="provide_train",
            config={},
            is_target=True,
            is_input=True,
        )
        train_nodes["domain_for_core_training_provider"] = SchemaNode(
            needs={"domain": "domain_provider"},
            uses=DomainForCoreTrainingProvider,
            constructor_name="create",
            fn="provide",
            config={},
            is_input=True,
        )
        train_nodes["story_graph_provider"] = SchemaNode(
            needs={"importer": "finetuning_validator"},
            uses=StoryGraphProvider,
            constructor_name="create",
            fn="provide",
            config={"exclusion_percentage": cli_parameters.get("exclusion_percentage")},
            is_input=True,
        )
        train_nodes["training_tracker_provider"] = SchemaNode(
            needs={
                "story_graph": "story_graph_provider",
                "domain": "domain_for_core_training_provider",
            },
            uses=TrainingTrackerProvider,
            constructor_name="create",
            fn="provide",
            config={
                param: cli_parameters[param]
                for param in ["debug_plots", "augmentation_factor"]
                if param in cli_parameters
            },
        )

        policy_with_end_to_end_support_used = False
        for idx, config in enumerate(train_config["policies"]):
            component_name = config.pop("name")
            component = self._from_registry(component_name)

            extra_config_from_cli = self._extra_config_from_cli(
                cli_parameters, component.clazz, config
            )

            requires_end_to_end_data = self._use_end_to_end and (
                self.ComponentType.POLICY_WITH_END_TO_END_SUPPORT in component.types
            )
            policy_with_end_to_end_support_used = (
                policy_with_end_to_end_support_used or requires_end_to_end_data
            )

            train_nodes[f"train_{component_name}{idx}"] = SchemaNode(
                needs={
                    "training_trackers": "training_tracker_provider",
                    "domain": "domain_for_core_training_provider",
                    **(
                        {"precomputations": "end_to_end_features_provider"}
                        if requires_end_to_end_data
                        else {}
                    ),
                },
                uses=component.clazz,
                constructor_name="load" if self._is_finetuning else "create",
                fn="train",
                is_target=True,
                config={**config, **extra_config_from_cli},
            )

        if self._use_end_to_end and policy_with_end_to_end_support_used:
            self._add_end_to_end_features_for_training(preprocessors, train_nodes)

    def _add_end_to_end_features_for_training(
        self, preprocessors: List[Text], train_nodes: Dict[Text, SchemaNode]
    ) -> None:
        train_nodes["story_to_nlu_training_data_converter"] = SchemaNode(
            needs={
                "story_graph": "story_graph_provider",
                "domain": "domain_for_core_training_provider",
            },
            uses=CoreFeaturizationInputConverter,
            constructor_name="create",
            fn="convert_for_training",
            config={},
            is_input=True,
        )

        last_node_name = "story_to_nlu_training_data_converter"
        for preprocessor in preprocessors:
            node = copy.deepcopy(train_nodes[preprocessor])
            node.needs["training_data"] = last_node_name

            node_name = f"e2e_{preprocessor}"
            train_nodes[node_name] = node
            last_node_name = node_name

        node_with_e2e_features = "end_to_end_features_provider"
        train_nodes[node_with_e2e_features] = SchemaNode(
            needs={"messages": last_node_name},
            uses=CoreFeaturizationCollector,
            constructor_name="create",
            fn="collect",
            config={},
        )

    def _create_predict_nodes(
        self,
        config: Dict[Text, SchemaNode],
        preprocessors: List[Text],
        train_nodes: Dict[Text, SchemaNode],
    ) -> Dict[Text, SchemaNode]:

        predict_config = copy.deepcopy(config)
        predict_nodes = {}

        from rasa.nlu.classifiers.regex_message_handler import RegexMessageHandler

        predict_nodes["nlu_message_converter"] = SchemaNode(
            **DEFAULT_PREDICT_KWARGS,
            needs={"messages": PLACEHOLDER_MESSAGE},
            uses=NLUMessageConverter,
            fn="convert_user_message",
            config={},
        )

        last_run_nlu_node = "nlu_message_converter"

        if self._use_nlu:
            last_run_nlu_node = self._add_nlu_predict_nodes(
                last_run_nlu_node, predict_config, predict_nodes, train_nodes
            )

        domain_needs = {}
        if self._use_core:
            domain_needs["domain"] = "domain_provider"

        regex_handler_node_name = f"run_{RegexMessageHandler.__name__}"
        predict_nodes[regex_handler_node_name] = SchemaNode(
            **DEFAULT_PREDICT_KWARGS,
            needs={"messages": last_run_nlu_node, **domain_needs},
            uses=RegexMessageHandler,
            fn="process",
            config={},
        )

        if self._use_core:
            self._add_core_predict_nodes(
                predict_config, predict_nodes, train_nodes, preprocessors
            )

        return predict_nodes

    def _add_nlu_predict_nodes(
        self,
        last_run_node: Text,
        predict_config: Dict[Text, Any],
        predict_nodes: Dict[Text, SchemaNode],
        train_nodes: Dict[Text, SchemaNode],
    ) -> Text:
        for idx, config in enumerate(predict_config["pipeline"]):
            component_name = config.pop("name")
            component = self._from_registry(component_name)
            component_name = f"{component_name}{idx}"
            if self.ComponentType.MODEL_LOADER in component.types:
                predict_nodes[f"provide_{component_name}"] = SchemaNode(
                    **DEFAULT_PREDICT_KWARGS,
                    needs={},
                    uses=component.clazz,
                    fn="provide",
                    config=config,
                )

            if component.types.intersection(
                {
                    self.ComponentType.MESSAGE_TOKENIZER,
                    self.ComponentType.MESSAGE_FEATURIZER,
                }
            ):
                last_run_node = self._add_nlu_predict_node_from_train(
                    predict_nodes,
                    component_name,
                    train_nodes,
                    last_run_node,
                    config,
                    from_resource=component.is_trainable,
                )
            elif component.types.intersection(
                {
                    self.ComponentType.INTENT_CLASSIFIER,
                    self.ComponentType.ENTITY_EXTRACTOR,
                }
            ):
                if component.is_trainable:
                    last_run_node = self._add_nlu_predict_node_from_train(
                        predict_nodes,
                        component_name,
                        train_nodes,
                        last_run_node,
                        config,
                        from_resource=component.is_trainable,
                    )
                else:
                    new_node = SchemaNode(
                        needs={"messages": last_run_node},
                        uses=component.clazz,
                        constructor_name="create",
                        fn="process",
                        config=config,
                    )

                    last_run_node = self._add_nlu_predict_node(
                        predict_nodes, new_node, component_name, last_run_node
                    )

        return last_run_node

    def _add_nlu_predict_node_from_train(
        self,
        predict_nodes: Dict[Text, SchemaNode],
        node_name: Text,
        train_nodes: Dict[Text, SchemaNode],
        last_run_node: Text,
        item_config: Dict[Text, Any],
        from_resource: bool = False,
    ) -> Text:
        train_node_name = f"run_{node_name}"
        resource = None
        if from_resource:
            train_node_name = f"train_{node_name}"
            resource = Resource(train_node_name)

        return self._add_nlu_predict_node(
            predict_nodes,
            dataclasses.replace(
                train_nodes[train_node_name], resource=resource, config=item_config
            ),
            node_name,
            last_run_node,
        )

    def _add_nlu_predict_node(
        self,
        predict_nodes: Dict[Text, SchemaNode],
        node: SchemaNode,
        component_name: Text,
        last_run_node: Text,
    ) -> Text:
        node_name = f"run_{component_name}"

        model_provider_needs = self._get_model_provider_needs(predict_nodes, node.uses)

        predict_nodes[node_name] = dataclasses.replace(
            node,
            needs={"messages": last_run_node, **model_provider_needs},
            fn="process",
            **DEFAULT_PREDICT_KWARGS,
        )

        return node_name

    def _add_core_predict_nodes(
        self,
        predict_config: Dict[Text, Any],
        predict_nodes: Dict[Text, SchemaNode],
        train_nodes: Dict[Text, SchemaNode],
        preprocessors: List[Text],
    ) -> None:
        predict_nodes["domain_provider"] = SchemaNode(
            **DEFAULT_PREDICT_KWARGS,
            needs={},
            uses=DomainProvider,
            fn="provide_inference",
            config={},
            resource=Resource("domain_provider"),
        )

        node_with_e2e_features = None

        if "end_to_end_features_provider" in train_nodes:
            node_with_e2e_features = self._add_end_to_end_features_for_inference(
                predict_nodes, preprocessors
            )

        rule_only_data_provider_name = "rule_only_data_provider"
        rule_policy_resource = None
        policies: List[Text] = []

        for idx, config in enumerate(predict_config["policies"]):
            component_name = config.pop("name")
            component = self._from_registry(component_name)

            train_node_name = f"train_{component_name}{idx}"
            node_name = f"run_{component_name}{idx}"

            from rasa.core.policies.rule_policy import RulePolicy

            if issubclass(component.clazz, RulePolicy) and not rule_policy_resource:
                rule_policy_resource = train_node_name

            predict_nodes[node_name] = dataclasses.replace(
                train_nodes[train_node_name],
                **DEFAULT_PREDICT_KWARGS,
                needs={
                    "domain": "domain_provider",
                    **(
                        {"precomputations": node_with_e2e_features}
                        if self.ComponentType.POLICY_WITH_END_TO_END_SUPPORT
                        in component.types
                        and node_with_e2e_features
                        else {}
                    ),
                    "tracker": PLACEHOLDER_TRACKER,
                    "rule_only_data": rule_only_data_provider_name,
                },
                fn="predict_action_probabilities",
                resource=Resource(train_node_name),
            )
            policies.append(node_name)

        predict_nodes["rule_only_data_provider"] = SchemaNode(
            **DEFAULT_PREDICT_KWARGS,
            needs={},
            uses=RuleOnlyDataProvider,
            fn="provide",
            config={},
            resource=Resource(rule_policy_resource) if rule_policy_resource else None,
        )

        predict_nodes["select_prediction"] = SchemaNode(
            **DEFAULT_PREDICT_KWARGS,
            needs={
                **{f"policy{idx}": name for idx, name in enumerate(policies)},
                "domain": "domain_provider",
                "tracker": PLACEHOLDER_TRACKER,
            },
            uses=DefaultPolicyPredictionEnsemble,
            fn="combine_predictions_from_kwargs",
            config={},
        )

    def _add_end_to_end_features_for_inference(
        self, predict_nodes: Dict[Text, SchemaNode], preprocessors: List[Text]
    ) -> Text:
        predict_nodes["tracker_to_message_converter"] = SchemaNode(
            **DEFAULT_PREDICT_KWARGS,
            needs={"tracker": PLACEHOLDER_TRACKER},
            uses=CoreFeaturizationInputConverter,
            fn="convert_for_inference",
            config={},
        )

        last_node_name = "tracker_to_message_converter"
        for preprocessor in preprocessors:
            node = dataclasses.replace(
                predict_nodes[preprocessor], needs={"messages": last_node_name}
            )

            node_name = f"e2e_{preprocessor}"
            predict_nodes[node_name] = node
            last_node_name = node_name

        node_with_e2e_features = "end_to_end_features_provider"
        predict_nodes[node_with_e2e_features] = SchemaNode(
            **DEFAULT_PREDICT_KWARGS,
            needs={"messages": last_node_name},
            uses=CoreFeaturizationCollector,
            fn="collect",
            config={},
        )
        return node_with_e2e_features

    @staticmethod
    def auto_configure(
        config_file_path: Optional[Text],
        config: Dict,
        training_type: Optional[TrainingType] = TrainingType.BOTH,
    ) -> Tuple[Dict[Text, Any], Set[str], Set[str]]:
        """Determine configuration from auto-filled configuration file.

        Keys that are provided and have a value in the file are kept. Keys that are not
        provided are configured automatically.

        Note that this needs to be called explicitly; ie. we cannot
        auto-configure automatically from importers because importers are not
        allowed to access code outside of `rasa.shared`.

        Args:
            config_file_path: The path to the configuration file.
            config: Configuration in dictionary format.
            training_type: Optional training type to auto-configure. By default
            both core and NLU will be auto-configured.
        """
        missing_keys = DefaultV1Recipe._get_missing_config_keys(config, training_type)
        keys_to_configure = DefaultV1Recipe._get_unspecified_autoconfigurable_keys(
            config, training_type
        )

        if keys_to_configure:
            config = DefaultV1Recipe.complete_config(config, keys_to_configure)
            DefaultV1Recipe._dump_config(
                config, config_file_path, missing_keys, keys_to_configure, training_type
            )

        return config, missing_keys, keys_to_configure

    @staticmethod
    def _get_unspecified_autoconfigurable_keys(
        config: Dict[Text, Any],
        training_type: Optional[TrainingType] = TrainingType.BOTH,
    ) -> Set[Text]:
        if training_type == TrainingType.NLU:
            all_keys = rasa.shared.constants.CONFIG_AUTOCONFIGURABLE_KEYS_NLU
        elif training_type == TrainingType.CORE:
            all_keys = rasa.shared.constants.CONFIG_AUTOCONFIGURABLE_KEYS_CORE
        else:
            all_keys = rasa.shared.constants.CONFIG_AUTOCONFIGURABLE_KEYS

        return {k for k in all_keys if config.get(k) is None}

    @staticmethod
    def _get_missing_config_keys(
        config: Dict[Text, Any],
        training_type: Optional[TrainingType] = TrainingType.BOTH,
    ) -> Set[Text]:
        if training_type == TrainingType.NLU:
            all_keys = rasa.shared.constants.CONFIG_KEYS_NLU
        elif training_type == TrainingType.CORE:
            all_keys = rasa.shared.constants.CONFIG_KEYS_CORE
        else:
            all_keys = rasa.shared.constants.CONFIG_KEYS

        return {k for k in all_keys if k not in config.keys()}

    @staticmethod
    def complete_config(
        config: Dict[Text, Any], keys_to_configure: Set[Text]
    ) -> Dict[Text, Any]:
        """Complete a config by adding automatic configuration for the specified keys.

        Args:
            config: The provided configuration.
            keys_to_configure: Keys to be configured automatically (e.g. `policies`).

        Returns:
            The resulting configuration including both the provided and
            the automatically configured keys.
        """
        import pkg_resources

        if keys_to_configure:
            logger.debug(
                f"The provided configuration does not contain the key(s) "
                f"{transform_collection_to_sentence(keys_to_configure)}. "  # noqa: E501, W505
                f"Values will be provided from the default configuration."
            )

        filename = "config_files/default_config.yml"

        default_config_file = pkg_resources.resource_filename(__name__, filename)
        default_config = rasa.shared.utils.io.read_config_file(default_config_file)

        config = copy.deepcopy(config)
        for key in keys_to_configure:
            config[key] = default_config[key]

        return config

    @staticmethod
    def _dump_config(
        config: Dict[Text, Any],
        config_file_path: Text,
        missing_keys: Set[Text],
        auto_configured_keys: Set[Text],
        training_type: Optional[TrainingType] = TrainingType.BOTH,
    ) -> None:
        """Dump the automatically configured keys into the config file.

        The configuration provided in the file is kept as it is (preserving the order of
        keys and comments).
        For keys that were automatically configured, an explanatory
        comment is added and the automatically chosen configuration is
        added commented-out.
        If there are already blocks with comments from a previous auto
        configuration run, they are replaced with the new auto
        configuration.

        Args:
            config: The configuration including the automatically configured keys.
            config_file_path: The file into which the configuration should be dumped.
            missing_keys: Keys that need to be added to the config file.
            auto_configured_keys: Keys for which a commented out auto
            configuration section needs to be added to the config file.
            training_type: NLU, CORE or BOTH depending on which is trained.
        """
        config_as_expected = DefaultV1Recipe._is_config_file_as_expected(
            config_file_path, missing_keys, auto_configured_keys, training_type
        )
        if not config_as_expected:
            rasa.shared.utils.cli.print_error(
                f"The configuration file at '{config_file_path}' has been removed or "
                f"modified while the automatic configuration was running. The current "
                f"configuration will therefore not be dumped to the file. If you want "
                f"your model to use the configuration provided in "
                f"'{config_file_path}' you need to re-run training."
            )
            return

        DefaultV1Recipe._add_missing_config_keys_to_file(config_file_path, missing_keys)

        autoconfig_lines = DefaultV1Recipe._get_commented_out_autoconfig_lines(
            config, auto_configured_keys
        )

        current_config_content = rasa.shared.utils.io.read_file(config_file_path)
        current_config_lines = current_config_content.splitlines(keepends=True)

        updated_lines = DefaultV1Recipe._get_lines_including_autoconfig(
            current_config_lines, autoconfig_lines
        )

        rasa.shared.utils.io.write_text_file("".join(updated_lines), config_file_path)

        auto_configured_keys = transform_collection_to_sentence(auto_configured_keys)
        rasa.shared.utils.cli.print_info(
            f"The configuration for {auto_configured_keys} was chosen automatically. "
            f"It was written into the config file at '{config_file_path}'."
        )

    @staticmethod
    def _is_config_file_as_expected(
        config_file_path: Text,
        missing_keys: Set[Text],
        auto_configured_keys: Set[Text],
        training_type: Optional[TrainingType] = TrainingType.BOTH,
    ) -> bool:
        try:
            content = rasa.shared.utils.io.read_config_file(config_file_path)
        except FileNotFoundException:
            content = ""

        return (
            bool(content)
            and missing_keys
            == DefaultV1Recipe._get_missing_config_keys(content, training_type)
            and auto_configured_keys
            == DefaultV1Recipe._get_unspecified_autoconfigurable_keys(
                content, training_type
            )
        )

    @staticmethod
    def _add_missing_config_keys_to_file(
        config_file_path: Text, missing_keys: Set[Text]
    ) -> None:
        if not missing_keys:
            return
        with open(
            config_file_path, "a", encoding=rasa.shared.utils.io.DEFAULT_ENCODING
        ) as f:
            for key in missing_keys:
                f.write(f"{key}:\n")

    @staticmethod
    def _get_lines_including_autoconfig(
        lines: List[Text], autoconfig_lines: Dict[Text, List[Text]]
    ) -> List[Text]:
        auto_configured_keys = autoconfig_lines.keys()

        lines_with_autoconfig = []
        remove_comments_until_next_uncommented_line = False
        for line in lines:
            insert_section = None

            # remove old auto configuration
            if remove_comments_until_next_uncommented_line:
                if line.startswith("#"):
                    continue
                remove_comments_until_next_uncommented_line = False

            # add an explanatory comment to auto configured sections
            for key in auto_configured_keys:
                if line.startswith(f"{key}:"):  # start of next auto-section
                    line = line + COMMENTS_FOR_KEYS[key]
                    insert_section = key
                    remove_comments_until_next_uncommented_line = True

            lines_with_autoconfig.append(line)

            if not insert_section:
                continue

            # add the auto configuration (commented out)
            lines_with_autoconfig += autoconfig_lines[insert_section]

        return lines_with_autoconfig

    @staticmethod
    def _get_commented_out_autoconfig_lines(
        config: Dict[Text, Any], auto_configured_keys: Set[Text]
    ) -> Dict[Text, List[Text]]:
        import ruamel.yaml
        import ruamel.yaml.compat

        yaml_parser = ruamel.yaml.YAML()
        yaml_parser.indent(mapping=2, sequence=4, offset=2)

        autoconfig_lines = {}

        for key in auto_configured_keys:
            stream = ruamel.yaml.compat.StringIO()
            yaml_parser.dump(config.get(key), stream)
            dump = stream.getvalue()

            lines = dump.split("\n")
            if not lines[-1]:
                lines = lines[:-1]  # yaml dump adds an empty line at the end
            lines = [f"# {line}\n" for line in lines]

            autoconfig_lines[key] = lines

        return autoconfig_lines<|MERGE_RESOLUTION|>--- conflicted
+++ resolved
@@ -56,8 +56,6 @@
 
 
 DEFAULT_PREDICT_KWARGS = dict(constructor_name="load", eager=True, is_target=False)
-<<<<<<< HEAD
-=======
 
 COMMENTS_FOR_KEYS = {
     "pipeline": (
@@ -73,7 +71,6 @@
         f"# # See {rasa.shared.constants.DOCS_URL_POLICIES} for more information.\n"
     ),
 }
->>>>>>> 8e1c7fc2
 
 
 class DefaultV1RecipeRegisterException(RasaException):
