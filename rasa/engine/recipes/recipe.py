from __future__ import annotations

import abc
from typing import Text, Tuple, Dict, Any, Optional

import rasa.shared.utils.io
from rasa.engine.graph import GraphSchema
from rasa.shared.exceptions import RasaException
from rasa.shared.importers.autoconfig import TrainingType


class InvalidRecipeException(RasaException):
    """Exception in case the specified recipe is invalid."""


class Recipe(abc.ABC):
    """Base class for `Recipe`s which convert configs to graph schemas."""

    @staticmethod
    def recipe_for_name(name: Optional[Text]) -> Recipe:
        """Returns `Recipe` based on an optional recipe identifier.

        Args:
            name: The identifier which is used to select a certain `Recipe`. If `None`
                the default recipe will be used.

        Returns:
            A recipe which can be used to convert a given config to train and predict
            graph schemas.
        """
        from rasa.engine.recipes.default_recipe import DefaultV1Recipe

        if name is None:
            rasa.shared.utils.io.raise_deprecation_warning(
                "From Rasa Open Source 4.0.0 onwards it will be required to specify "
                "a recipe in your model configuration. Defaulting to recipe "
                f"'{DefaultV1Recipe.name}'."
            )
            return DefaultV1Recipe()
        recipes = {DefaultV1Recipe.name: DefaultV1Recipe}

        recipe_constructor = recipes.get(name)
        if recipe_constructor:
            return recipe_constructor()

        raise InvalidRecipeException(
            f"No recipe with name '{name}' was found. "
            f"Available recipes are: "
            f"'{DefaultV1Recipe.name}'."
        )

    @abc.abstractmethod
    def schemas_for_config(
        self,
        config: Dict,
        cli_parameters: Dict[Text, Any],
        training_type: TrainingType = TrainingType.BOTH,
        is_finetuning: bool = False,
    ) -> Tuple[GraphSchema, GraphSchema]:
<<<<<<< HEAD
        """Converts a given config to graph schemas for training and prediction.

        Args:
            config: The given config.
            cli_parameters: Potentially passed CLI parameters which need to be
                inserted into certain components config.
            training_type: The given training type which might be used to omit / add
                certain subgraphs.

        Returns:
            A graph schema to train a model and a graph schema to make predictions
            with this model after training.
        """
        raise NotImplementedError()
=======
        """Converts a config to graph schemas for training and prediction.

        Args:
            config: The config which the `Recipe` is supposed to convert.
            cli_parameters: Potential CLI params which should be interpolated into the
                components configs.
            training_type: The current training type. Can be used to omit / add certain
                parts of the graphs.
            is_finetuning: If `True` then the components should load themselves from
                trained version of themselves instead of using `create` to start from
                scratch.

        Returns:
            A schema for training a model and a schema for making predictions with this
            trained model.
        """
        ...
>>>>>>> 83f913db
<|MERGE_RESOLUTION|>--- conflicted
+++ resolved
@@ -57,22 +57,6 @@
         training_type: TrainingType = TrainingType.BOTH,
         is_finetuning: bool = False,
     ) -> Tuple[GraphSchema, GraphSchema]:
-<<<<<<< HEAD
-        """Converts a given config to graph schemas for training and prediction.
-
-        Args:
-            config: The given config.
-            cli_parameters: Potentially passed CLI parameters which need to be
-                inserted into certain components config.
-            training_type: The given training type which might be used to omit / add
-                certain subgraphs.
-
-        Returns:
-            A graph schema to train a model and a graph schema to make predictions
-            with this model after training.
-        """
-        raise NotImplementedError()
-=======
         """Converts a config to graph schemas for training and prediction.
 
         Args:
@@ -89,5 +73,4 @@
             A schema for training a model and a schema for making predictions with this
             trained model.
         """
-        ...
->>>>>>> 83f913db
+        ...