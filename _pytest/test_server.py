# -*- coding: utf-8 -*-
import tempfile

import pytest

from rasa_nlu.config import RasaNLUConfig
import json
import codecs

<<<<<<< HEAD
from helpers import ResponseTest
=======
from rasa_nlu.server import setup_app


class ResponseTest(object):
    def __init__(self, endpoint, expected_response, payload=None):
        self.endpoint = endpoint
        self.expected_response = expected_response
        self.payload = payload
>>>>>>> 20a013a1


@pytest.fixture
def app():
    _, nlu_log_file = tempfile.mkstemp(suffix="_rasa_nlu_logs.json")
    _config = {
        'write': nlu_log_file,
        'port': -1,  # unused in test app
        "backend": "mitie",
        "path": "./",
        "data": "./data/demo-restaurants.json",
        "emulate": "wit"
    }
    config = RasaNLUConfig(cmdline_args=_config)
    application = setup_app(config)
    return application


def test_root(client):
    response = client.get("/")
    assert response.status_code == 200 and response.data == "hello"


def test_status(client):
    response = client.get("/status")
    rjs = response.json
    assert response.status_code == 200 and ("trainings_under_this_process" in rjs and "available_models" in rjs)


def test_get_parse(client):
    tests = [
        ResponseTest(
            u"/parse?q=hello",
            [{u"entities": {}, u"confidence": 1.0, u"intent": u"greet", u"_text": u"hello"}]
        ),
        ResponseTest(
            u"/parse?q=hello ńöñàśçií",
            [{u"entities": {}, u"confidence": 1.0, u"intent": u"greet", u"_text": u"hello ńöñàśçií"}]
        ),
    ]
    for test in tests:
        response = client.get(test.endpoint)
        assert response.status_code == 200 and response.json == test.expected_response


def test_post_parse(client):
    tests = [
        ResponseTest(
            "/parse",
            [{u"entities": {}, u"confidence": 1.0, u"intent": u"greet", u"_text": u"hello"}],
            payload={u"q": u"hello"}
        ),
        ResponseTest(
            "/parse",
            [{u"entities": {}, u"confidence": 1.0, u"intent": u"greet", u"_text": u"hello ńöñàśçií"}],
            payload={u"q": u"hello ńöñàśçií"}
        ),
    ]
    for test in tests:
        response = client.post(test.endpoint, data=json.dumps(test.payload), content_type='application/json')
        assert response.status_code == 200 and response.json == test.expected_response


def test_post_train(client):
    with codecs.open('data/examples/luis/demo-restaurants.json',
                     encoding='utf-8') as train_file:
        train_data = json.loads(train_file.read())
    response = client.post("/parse", data=json.dumps(train_data), content_type='application/json')
    assert response.status_code == 200<|MERGE_RESOLUTION|>--- conflicted
+++ resolved
@@ -7,18 +7,8 @@
 import json
 import codecs
 
-<<<<<<< HEAD
 from helpers import ResponseTest
-=======
 from rasa_nlu.server import setup_app
-
-
-class ResponseTest(object):
-    def __init__(self, endpoint, expected_response, payload=None):
-        self.endpoint = endpoint
-        self.expected_response = expected_response
-        self.payload = payload
->>>>>>> 20a013a1
 
 
 @pytest.fixture
