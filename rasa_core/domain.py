from __future__ import absolute_import
from __future__ import division
from __future__ import print_function
from __future__ import unicode_literals

import abc
import collections
import io
import json
import logging
import os

import numpy as np
import pkg_resources
from pykwalify.errors import SchemaError
from six import string_types
from six import with_metaclass
from typing import Dict, Tuple, Any
from typing import List
from typing import Optional
from typing import Text

from rasa_core import utils
from rasa_core.actions import Action, action
from rasa_core.actions.action import ActionListen, ActionRestart
<<<<<<< HEAD
from rasa_core.conversation import DefaultTopic
from rasa_core.conversation import Topic
=======
from rasa_core.actions.factories import (
    action_factory_by_name,
    ensure_action_name_uniqueness)
>>>>>>> 9e183f6a
from rasa_core.slots import Slot
from rasa_core.trackers import DialogueStateTracker, SlotSet
from rasa_core.utils import read_yaml_file

logger = logging.getLogger(__name__)

PREV_PREFIX = 'prev_'


def check_domain_sanity(domain):
    """Makes sure the domain is properly configured.

    Checks the settings and checks if there are duplicate actions,
    intents, slots and entities."""

    def get_duplicates(my_items):
        """Returns a list of duplicate items in my_items."""
        return [item
                for item, count in collections.Counter(my_items).items()
                if count > 1]

    def get_exception_message(duplicates):
        """Returns a message given a list of error locations.

        Duplicates has the format of (duplicate_actions [List], name [Text]).
        :param duplicates:
        :return: """

        msg = ""
        for d, name in duplicates:
            if d:
                if msg:
                    msg += "\n"
                msg += ("Duplicate {0} in domain. "
                        "These {0} occur more than once in "
                        "the domain: {1}".format(name, ", ".join(d)))
        return msg

    duplicate_actions = get_duplicates([a for a in domain.actions])
    duplicate_intents = get_duplicates([i for i in domain.intents])
    duplicate_slots = get_duplicates([s.name for s in domain.slots])
    duplicate_entities = get_duplicates([e for e in domain.entities])

    if duplicate_actions or \
            duplicate_intents or \
            duplicate_slots or \
            duplicate_entities:
        raise Exception(get_exception_message([
            (duplicate_actions, "actions"),
            (duplicate_intents, "intents"),
            (duplicate_slots, "slots"),
            (duplicate_entities, "entitites")]))


class Domain(with_metaclass(abc.ABCMeta, object)):
    """The domain specifies the universe in which the bot's policy acts.

    A Domain subclass provides the actions the bot can take, the intents
    and entities it can recognise"""

    DEFAULT_ACTIONS = [ActionListen(), ActionRestart()]

    def __init__(self, store_entities_as_slots=True,
                 restart_intent="restart"):
        self.store_entities_as_slots = store_entities_as_slots
        self.restart_intent = restart_intent

    @utils.lazyproperty
    def num_actions(self):
        """Returns the number of available actions."""

        # noinspection PyTypeChecker
        return len(self.actions)

    @utils.lazyproperty
    def action_names(self):
        # type: () -> List[Text]
        """Returns the name of available actions."""

        return [a.name() for a in self.actions]

    @utils.lazyproperty
    def action_map(self):
        # type: () -> Dict[Text, Tuple[int, Action]]
        """Provides a mapping from action names to indices and actions."""
        return {a.name(): (i, a) for i, a in enumerate(self.actions)}

    @utils.lazyproperty
    def num_states(self):
        """Number of used input states for the action prediction."""

        return len(self.input_states)

    def action_for_name(self, action_name):
        # type: (Text) -> Optional[Action]
        """Looks up which action corresponds to this action name."""

        if action_name in self.action_map:
            return self.action_map.get(action_name)[1]
        else:
            self._raise_action_not_found_exception(action_name)

    def action_for_index(self, index):
        """Integer index corresponding to an actions index in the action list.

        This method resolves the index to the actions name."""

        if len(self.actions) <= index or index < 0:
            raise Exception(
                    "Can not access action at index {}. "
                    "Domain has {} actions.".format(index, len(self.actions)))
        return self.actions[index]

    def index_for_action(self, action_name):
        # type: (Text) -> Optional[int]
        """Looks up which action index corresponds to this action name"""

        if action_name in self.action_map:
            return self.action_map.get(action_name)[0]
        else:
            self._raise_action_not_found_exception(action_name)

    def _raise_action_not_found_exception(self, action_name):
        actions = "\n".join(["\t - {}".format(a)
                             for a in sorted(self.action_map)])
        raise Exception(
                "Can not access action '{}', "
                "as that name is not a registered action for this domain. "
                "Available actions are: \n{}".format(action_name, actions))

    def random_template_for(self, utter_action):
        if utter_action in self.templates:
            return np.random.choice(self.templates[utter_action])
        else:
            return None

    # noinspection PyTypeChecker
    @utils.lazyproperty
    def slot_states(self):
        # type: () -> List[Text]
        """Returns all available slot state strings."""

        return ["slot_{}_{}".format(s.name, i)
                for s in self.slots
                for i in range(0, s.feature_dimensionality())]

    # noinspection PyTypeChecker
    @utils.lazyproperty
    def prev_action_states(self):
        # type: () -> List[Text]
        """Returns all available previous action state strings."""

        return [PREV_PREFIX + a.name()
                for a in self.actions]

    # noinspection PyTypeChecker
    @utils.lazyproperty
    def intent_states(self):
        # type: () -> List[Text]
        """Returns all available previous action state strings."""

        return ["intent_{0}".format(i)
                for i in self.intents]

    # noinspection PyTypeChecker
    @utils.lazyproperty
    def entity_states(self):
        # type: () -> List[Text]
        """Returns all available previous action state strings."""

        return ["entity_{0}".format(e)
                for e in self.entities]

    def index_of_state(self, state_name):
        # type: (Text) -> Optional[int]
        """Provides the index of a state."""

        return self.input_state_map.get(state_name)

    @utils.lazyproperty
    def input_state_map(self):
        # type: () -> Dict[Text, int]
        """Provides a mapping from state names to indices."""
        return {f: i for i, f in enumerate(self.input_states)}

    @utils.lazyproperty
    def input_states(self):
        # type: () -> List[Text]
        """Returns all available states."""

        return \
            self.intent_states + \
            self.entity_states + \
            self.slot_states + \
            self.prev_action_states

    @staticmethod
    def get_parsing_states(tracker):
        # type: (DialogueStateTracker) -> Dict[Text, float]

        state_dict = {}

        # Set all found entities with the state value 1.0
        for entity in tracker.latest_message.entities:
            key = "entity_{0}".format(entity["entity"])
            state_dict[key] = 1.0

        # Set all set slots with the featurization of the stored value
        for key, slot in tracker.slots.items():
            if slot is not None:
                for i, slot_value in enumerate(slot.as_feature()):
                    if slot_value != 0:
                        slot_id = "slot_{}_{}".format(key, i)
                        state_dict[slot_id] = slot_value

        latest_msg = tracker.latest_message

        if "intent_ranking" in latest_msg.parse_data:
            for intent in latest_msg.parse_data["intent_ranking"]:
                if intent.get("name"):
                    intent_id = "intent_{}".format(intent["name"])
                    state_dict[intent_id] = intent["confidence"]

        elif latest_msg.intent.get("name"):
            intent_id = "intent_{}".format(latest_msg.intent["name"])
            state_dict[intent_id] = latest_msg.intent.get("confidence", 1.0)

        return state_dict

    def get_prev_action_states(self, tracker):
        # type: (DialogueStateTracker) -> Dict[Text, float]
        """Turns the previous taken action into a state name."""

        latest_action = tracker.latest_action_name
        if latest_action:
            prev_action_name = PREV_PREFIX + latest_action
            if prev_action_name in self.input_state_map:
                return {prev_action_name: 1.0}
            else:
                logger.warning(
                        "Failed to use action '{}' in history. "
                        "Please make sure all actions are listed in the "
                        "domains action list. If you recently removed an "
                        "action, don't worry about this warning. It "
                        "should stop appearing after a while. "
                        "".format(latest_action))
                return {}
        else:
            return {}

    def get_active_states(self, tracker):
        # type: (DialogueStateTracker) -> Dict[Text, float]
        """Return a bag of active states from the tracker state"""
        state_dict = self.get_parsing_states(tracker)
        state_dict.update(self.get_prev_action_states(tracker))
        return state_dict

    def states_for_tracker_history(self, tracker):
        # type: (DialogueStateTracker) -> List[Dict[Text, float]]
        """Array of states for each state of the trackers history."""
        return [self.get_active_states(tr) for tr in
                tracker.generate_all_prior_trackers()]

    def slots_for_entities(self, entities):
        if self.store_entities_as_slots:
            slot_events = []
            for s in self.slots:
                matching_entities = [e['value']
                                     for e in entities
                                     if e['entity'] == s.name]
                if matching_entities:
                    if s.type_name == 'list':
                        slot_events.append(SlotSet(s.name, matching_entities))
                    else:
                        slot_events.append(SlotSet(s.name,
                                                   matching_entities[-1]))
            return slot_events
        else:
            return []

    def persist(self, filename):
        raise NotImplementedError

    @classmethod
    def load(cls, filename):
        raise NotImplementedError

    def persist_specification(self, model_path):
        # type: (Text) -> None
        """Persists the domain specification to storage."""

        domain_spec_path = os.path.join(model_path, 'domain.json')
        utils.create_dir_for_file(domain_spec_path)

        metadata = {
            "states": self.input_states
        }
        utils.dump_obj_as_json_to_file(domain_spec_path, metadata)

    @classmethod
    def load_specification(cls, path):
        # type: (Text) -> Dict[Text, Any]
        """Load a domains specification from a dumped model directory."""

        matadata_path = os.path.join(path, 'domain.json')
        with io.open(matadata_path) as f:
            specification = json.loads(f.read())
        return specification

    def compare_with_specification(self, path):
        # type: (Text) -> bool
        """Compares the domain spec of the current and the loaded domain.

        Throws exception if the loaded domain specification is different
        to the current domain are different."""

        loaded_domain_spec = self.load_specification(path)
        states = loaded_domain_spec["states"]
        if states != self.input_states:
            missing = ",".join(set(states) - set(self.input_states))
            additional = ",".join(set(self.input_states) - set(states))
            raise Exception(
                    "Domain specification has changed. "
                    "You MUST retrain the policy. " +
                    "Detected mismatch in domain specification. " +
                    "The following states have been \n"
                    "\t - removed: {} \n"
                    "\t - added:   {} ".format(missing, additional))
        else:
            return True

    # Abstract Methods : These have to be implemented in any domain subclass
    @abc.abstractproperty
    def slots(self):
        # type: () -> List[Slot]
        """Domain subclass must provide a list of slots"""
        pass

    @abc.abstractproperty
    def entities(self):
        # type: () -> List[Text]
        raise NotImplementedError(
                "domain must provide a list of entities")

    @abc.abstractproperty
    def intents(self):
        # type: () -> List[Text]
        raise NotImplementedError(
                "domain must provide a list of intents")

    @abc.abstractproperty
    def actions(self):
        # type: () -> List[Action]
        raise NotImplementedError(
                "domain must provide a list of possible actions")

    @abc.abstractproperty
    def templates(self):
        # type: () -> List[Dict[Text, Any]]
        raise NotImplementedError(
                "domain must provide a dictionary of response templates")


class TemplateDomain(Domain):
    @classmethod
    def load(cls, filename, action_endpoint=None):
        if not os.path.isfile(filename):
            raise Exception(
                    "Failed to load domain specification from '{}'. "
                    "File not found!".format(os.path.abspath(filename)))

        cls.validate_domain_yaml(filename)
        data = read_yaml_file(filename)
        utter_templates = cls.collect_templates(data.get("templates", {}))
<<<<<<< HEAD
        topics = [Topic(name) for name in data.get("topics", [])]
=======
        if not action_factory:
            action_factory = data.get("action_factory", None)
>>>>>>> 9e183f6a
        slots = cls.collect_slots(data.get("slots", {}))
        additional_arguments = data.get("config", {})
        return TemplateDomain(
                data.get("intents", []),
                data.get("entities", []),
                slots,
                utter_templates,
                data.get("actions", []),
<<<<<<< HEAD
                action_endpoint,
                topics,
=======
                data.get("action_names", []),
                action_factory,
>>>>>>> 9e183f6a
                **additional_arguments
        )

    @classmethod
    def validate_domain_yaml(cls, filename):
        """Validate domain yaml."""
        from pykwalify.core import Core
        import ruamel
        import warnings
        warnings.simplefilter('ignore', ruamel.yaml.error.UnsafeLoaderWarning)

        log = logging.getLogger('pykwalify')
        log.setLevel(logging.WARN)

        schema_file = pkg_resources.resource_filename(__name__,
                                                      "schemas/domain.yml")
        c = Core(source_file=filename,
                 schema_files=[schema_file])
        try:
            c.validate(raise_exception=True)
        except SchemaError:
            raise ValueError("Failed to validate your domain yaml '{}'. "
                             "Make sure the file is correct, to do so"
                             "take a look at the errors logged during "
                             "validation previous to this exception. "
                             "".format(os.path.abspath(filename)))

    @staticmethod
    def collect_slots(slot_dict):
        # it is super important to sort the slots here!!!
        # otherwise state ordering is not consistent
        slots = []
        for slot_name in sorted(slot_dict):
            slot_class = Slot.resolve_by_type(slot_dict[slot_name].get("type"))
            if "type" in slot_dict[slot_name]:
                del slot_dict[slot_name]["type"]
            slot = slot_class(slot_name, **slot_dict[slot_name])
            slots.append(slot)
        return slots

    @staticmethod
    def collect_templates(yml_templates):
        # type: (Dict[Text, List[Any]]) -> Dict[Text, List[Dict[Text, Any]]]
        """Go through the templates and make sure they are all in dict format"""

        templates = {}
        for template_key, template_variations in yml_templates.items():
            validated_variations = []
            for t in template_variations:
                # templates can either directly be strings or a dict with
                # options we will always create a dict out of them
                if isinstance(t, string_types):
                    validated_variations.append({"text": t})
                elif "text" not in t:
                    raise Exception("Utter template '{}' needs to contain"
                                    "'- text: ' attribute to be a proper"
                                    "template".format(template_key))
                else:
                    validated_variations.append(t)
            templates[template_key] = validated_variations
        return templates

<<<<<<< HEAD
    def __init__(self, intents, entities, slots, templates,
                 action_names, action_endpoint, topics, **kwargs):
=======
    def __init__(self, intents, entities, slots, templates, action_classes,
                 action_names, action_factory, **kwargs):
>>>>>>> 9e183f6a
        self._intents = intents
        self._entities = entities
        self._slots = slots
        self._templates = templates
        self._action_names = action_names
<<<<<<< HEAD
        self._actions = self.instantiate_actions(action_names,
                                                 action_endpoint)
        super(TemplateDomain, self).__init__(topics, **kwargs)
=======
        self._factory_name = action_factory
        self._actions = self.instantiate_actions(
                action_factory, action_classes, action_names, templates)
        super(TemplateDomain, self).__init__(**kwargs)
>>>>>>> 9e183f6a

    @staticmethod
    def instantiate_actions(action_names,
                            action_endpoint):
        custom_actions = action.actions_from_names(action_names,
                                                   action_endpoint)
        actions = Domain.DEFAULT_ACTIONS[:] + custom_actions
        action.ensure_action_name_uniqueness(actions)
        return actions

    def _slot_definitions(self):
        return {slot.name: slot.persistence_info() for slot in self.slots}

    def persist(self, filename):
        import yaml

        additional_config = {
            "store_entities_as_slots": self.store_entities_as_slots}
        action_names = self.action_names[len(Domain.DEFAULT_ACTIONS):]

        domain_data = {
            "config": additional_config,
            "intents": self.intents,
            "entities": self.entities,
            "slots": self._slot_definitions(),
            "templates": self.templates,
<<<<<<< HEAD
            "topics": topic_names,
            "actions": action_names,  # class names of the actions
=======
            "actions": self._action_classes,  # class names of the actions
            "action_names": action_names,  # names in stories
            "action_factory": self._factory_name
>>>>>>> 9e183f6a
        }

        with io.open(filename, 'w', encoding="utf-8") as yaml_file:
            yaml.safe_dump(domain_data, yaml_file,
                           default_flow_style=False,
                           allow_unicode=True)

    @utils.lazyproperty
    def templates(self):
        return self._templates

    @utils.lazyproperty
    def slots(self):
        return self._slots

    @utils.lazyproperty
    def intents(self):
        return self._intents

    @utils.lazyproperty
    def entities(self):
        return self._entities

    @utils.lazyproperty
    def actions(self):
        return self._actions<|MERGE_RESOLUTION|>--- conflicted
+++ resolved
@@ -23,14 +23,6 @@
 from rasa_core import utils
 from rasa_core.actions import Action, action
 from rasa_core.actions.action import ActionListen, ActionRestart
-<<<<<<< HEAD
-from rasa_core.conversation import DefaultTopic
-from rasa_core.conversation import Topic
-=======
-from rasa_core.actions.factories import (
-    action_factory_by_name,
-    ensure_action_name_uniqueness)
->>>>>>> 9e183f6a
 from rasa_core.slots import Slot
 from rasa_core.trackers import DialogueStateTracker, SlotSet
 from rasa_core.utils import read_yaml_file
@@ -405,12 +397,6 @@
         cls.validate_domain_yaml(filename)
         data = read_yaml_file(filename)
         utter_templates = cls.collect_templates(data.get("templates", {}))
-<<<<<<< HEAD
-        topics = [Topic(name) for name in data.get("topics", [])]
-=======
-        if not action_factory:
-            action_factory = data.get("action_factory", None)
->>>>>>> 9e183f6a
         slots = cls.collect_slots(data.get("slots", {}))
         additional_arguments = data.get("config", {})
         return TemplateDomain(
@@ -419,13 +405,7 @@
                 slots,
                 utter_templates,
                 data.get("actions", []),
-<<<<<<< HEAD
                 action_endpoint,
-                topics,
-=======
-                data.get("action_names", []),
-                action_factory,
->>>>>>> 9e183f6a
                 **additional_arguments
         )
 
@@ -488,28 +468,16 @@
             templates[template_key] = validated_variations
         return templates
 
-<<<<<<< HEAD
     def __init__(self, intents, entities, slots, templates,
-                 action_names, action_endpoint, topics, **kwargs):
-=======
-    def __init__(self, intents, entities, slots, templates, action_classes,
-                 action_names, action_factory, **kwargs):
->>>>>>> 9e183f6a
+                 action_names, action_endpoint, **kwargs):
         self._intents = intents
         self._entities = entities
         self._slots = slots
         self._templates = templates
         self._action_names = action_names
-<<<<<<< HEAD
         self._actions = self.instantiate_actions(action_names,
                                                  action_endpoint)
-        super(TemplateDomain, self).__init__(topics, **kwargs)
-=======
-        self._factory_name = action_factory
-        self._actions = self.instantiate_actions(
-                action_factory, action_classes, action_names, templates)
         super(TemplateDomain, self).__init__(**kwargs)
->>>>>>> 9e183f6a
 
     @staticmethod
     def instantiate_actions(action_names,
@@ -536,14 +504,7 @@
             "entities": self.entities,
             "slots": self._slot_definitions(),
             "templates": self.templates,
-<<<<<<< HEAD
-            "topics": topic_names,
             "actions": action_names,  # class names of the actions
-=======
-            "actions": self._action_classes,  # class names of the actions
-            "action_names": action_names,  # names in stories
-            "action_factory": self._factory_name
->>>>>>> 9e183f6a
         }
 
         with io.open(filename, 'w', encoding="utf-8") as yaml_file:
