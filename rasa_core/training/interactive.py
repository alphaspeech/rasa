import sys

import io
import logging
import numpy as np
import os
import textwrap
import uuid
from aiohttp import ClientError
from colorclass import Color
from sanic import Sanic, response
from terminaltables import SingleTable, AsciiTable
from typing import (
    Any, Text, Dict, List, Optional, Callable, Union, Tuple)

import questionary
from questionary import Choice, Form, Question
from rasa_core import utils, server, events, constants
from rasa_core.actions.action import ACTION_LISTEN_NAME, default_action_names
from rasa_core.agent import Agent
from rasa_core.channels import UserMessage
from rasa_core.channels.channel import button_to_string, element_to_string
from rasa_core.constants import (
    DEFAULT_SERVER_PORT, DEFAULT_SERVER_URL, REQUESTED_SLOT)
from rasa_core.domain import Domain
from rasa_core.events import (
    Event, ActionExecuted, UserUttered, Restarted,
    BotUttered)
from rasa_core.interpreter import INTENT_MESSAGE_PREFIX
from rasa_core.trackers import EventVerbosity
from rasa_core.training import visualization
from rasa_core.training.structures import Story
from rasa_core.training.visualization import (
    visualize_neighborhood, VISUALIZATION_TEMPLATE_PATH)
from rasa_core.utils import EndpointConfig
from rasa_nlu.training_data import TrainingData
from rasa_nlu.training_data.formats import MarkdownWriter, MarkdownReader
# noinspection PyProtectedMember
from rasa_nlu.training_data.loading import load_data, _guess_format
from rasa_nlu.training_data.message import Message

# WARNING: This command line UI is using an external library
# communicating with the shell - these functions are hard to test
# automatically. If you change anything in here, please make sure to
# run the interactive learning and check if your part of the "ui"
# still works.

logger = logging.getLogger(__name__)

MAX_VISUAL_HISTORY = 3

PATHS = {"stories": "data/stories.md",
         "nlu": "data/nlu.md",
         "backup": "data/nlu_interactive.md",
         "domain": "domain.yml"}

# choose other intent, making sure this doesn't clash with an existing intent
OTHER_INTENT = uuid.uuid4().hex
OTHER_ACTION = uuid.uuid4().hex


class RestartConversation(Exception):
    """Exception used to break out the flow and restart the conversation."""
    pass


class ForkTracker(Exception):
    """Exception used to break out the flow and fork at a previous step.

    The tracker will be reset to the selected point in the past and the
    conversation will continue from there."""
    pass


class UndoLastStep(Exception):
    """Exception used to break out the flow and undo the last step.

    The last step is either the most recent user message or the most
    recent action run by the bot."""
    pass


async def send_message(
    endpoint: EndpointConfig,
    sender_id: Text,
    message: Text,
    parse_data: Optional[Dict[Text, Any]] = None
) -> Dict[Text, Any]:
    """Send a user message to a conversation."""

    payload = {
        "sender": UserUttered.type_name,
        "message": message,
        "parse_data": parse_data
    }

    return await endpoint.request(json=payload,
                                  method="post",
                                  subpath="/conversations/{}/messages"
                                          "".format(sender_id))


async def request_prediction(
    endpoint: EndpointConfig,
    sender_id: Text
) -> Dict[Text, Any]:
    """Request the next action prediction from core."""

    return await endpoint.request(method="post",
                                  subpath="/conversations/{}/predict".format(
                                      sender_id))


async def retrieve_domain(endpoint: EndpointConfig) -> Dict[Text, Any]:
    """Retrieve the domain from core."""

    return await endpoint.request(method="get",
                                  subpath="/domain",
                                  headers={"Accept": "application/json"})


async def retrieve_tracker(
    endpoint: EndpointConfig,
    sender_id: Text,
    verbosity: EventVerbosity = EventVerbosity.ALL
) -> Dict[Text, Any]:
    """Retrieve a tracker from core."""

    path = "/conversations/{}/tracker?include_events={}".format(
        sender_id, verbosity.name)
    return await endpoint.request(method="get",
                                  subpath=path,
                                  headers={"Accept": "application/json"})


async def send_action(
    endpoint: EndpointConfig,
    sender_id: Text,
    action_name: Text,
    policy: Optional[Text] = None,
    confidence: Optional[float] = None,
    is_new_action: bool = False
) -> Dict[Text, Any]:
    """Log an action to a conversation."""

    payload = ActionExecuted(action_name, policy, confidence).as_dict()

    subpath = "/conversations/{}/execute".format(sender_id)

    try:
        return await endpoint.request(json=payload,
                                      method="post",
                                      subpath=subpath)
    except ClientError:
        if is_new_action:
            warning_questions = questionary.confirm(
                "WARNING: You have created a new action: '{}', "
                "which was not successfully executed. "
                "If this action does not return any events, "
                "you do not need to do anything. "
                "If this is a custom action which returns events, "
                "you are recommended to implement this action "
                "in your action server and try again."
                "".format(action_name))
            await _ask_questions(warning_questions, sender_id, endpoint)

            payload = ActionExecuted(action_name).as_dict()

            return await send_event(endpoint, sender_id, payload)
        else:
            logger.error("failed to execute action!")
            raise


async def send_event(
    endpoint: EndpointConfig,
    sender_id: Text,
    evt: Dict[Text, Any]
) -> Dict[Text, Any]:
    """Log an event to a conversation."""

    subpath = "/conversations/{}/tracker/events".format(sender_id)

    return await endpoint.request(json=evt,
                                  method="post",
                                  subpath=subpath)


async def replace_events(
    endpoint: EndpointConfig,
    sender_id: Text,
    evts: List[Dict[Text, Any]]
) -> Dict[Text, Any]:
    """Replace all the events of a conversation with the provided ones."""

    subpath = "/conversations/{}/tracker/events".format(sender_id)

    return await endpoint.request(json=evts,
                                  method="put",
                                  subpath=subpath)


async def send_finetune(
    endpoint: EndpointConfig,
    evts: List[Dict[Text, Any]]
) -> Dict[Text, Any]:
    """Finetune a core model on the provided additional training samples."""

    return await endpoint.request(json=evts,
                                  method="post",
                                  subpath="/finetune")


def format_bot_output(
    message: Dict[Text, Any]
) -> Text:
    """Format a bot response to be displayed in the history table."""

    # First, add text to output
    output = message.get("text") or ""

    # Then, append all additional items
    data = message.get("data", {})
    if not data:
        return output

    if data.get("image"):
        output += "\nImage: " + data.get("image")

    if data.get("attachment"):
        output += "\nAttachment: " + data.get("attachment")

    if data.get("buttons"):
        output += "\nButtons:"
        for idx, button in enumerate(data.get("buttons")):
            button_str = button_to_string(button, idx)
            output += "\n" + button_str

    if data.get("elements"):
        output += "\nElements:"
        for idx, element in enumerate(data.get("elements")):
            element_str = element_to_string(element, idx)
            output += "\n" + element_str
    return output


def latest_user_message(
    evts: List[Dict[Text, Any]]
) -> Optional[Dict[Text, Any]]:
    """Return most recent user message."""

    for i, e in enumerate(reversed(evts)):
        if e.get("event") == UserUttered.type_name:
            return e
    return None


def all_events_before_latest_user_msg(
    evts: List[Dict[Text, Any]]
) -> List[Dict[Text, Any]]:
    """Return all events that happened before the most recent user message."""

    for i, e in enumerate(reversed(evts)):
        if e.get("event") == UserUttered.type_name:
            return evts[:-(i + 1)]
    return evts


async def _ask_questions(
    questions: Union[Form, Question],
    sender_id: Text,
    endpoint: EndpointConfig,
    is_abort: Callable[[Dict[Text, Any]], bool] = lambda x: False
) -> Any:
    """Ask the user a question, if Ctrl-C is pressed provide user with menu."""

    should_retry = True
    answers = {}

    while should_retry:
        answers = questions.ask()
        if answers is None or is_abort(answers):
            should_retry = await _ask_if_quit(sender_id, endpoint)
        else:
            should_retry = False
    return answers


def _selection_choices_from_intent_prediction(
    predictions: List[Dict[Text, Any]]
) -> List[Dict[Text, Text]]:
    """"Given a list of ML predictions create a UI choice list."""

    sorted_intents = sorted(predictions,
                            key=lambda k: (-k['confidence'], k['name']))

    choices = []
    for p in sorted_intents:
        name_with_confidence = "{:03.2f} {:40}".format(p.get("confidence"),
                                                       p.get("name"))
        choice = {
            "name": name_with_confidence,
            "value": p.get("name")
        }
        choices.append(choice)

    return choices


async def _request_free_text_intent(
    sender_id: Text,
    endpoint: EndpointConfig
) -> Text:
    question = questionary.text("Please type the intent name")
    return await _ask_questions(question, sender_id, endpoint)


async def _request_free_text_action(
    sender_id: Text,
    endpoint: EndpointConfig
) -> Text:
    question = questionary.text("Please type the action name")
    return await _ask_questions(question, sender_id, endpoint)


async def _request_selection_from_intent_list(
    intent_list: List[Dict[Text, Text]],
    sender_id: Text,
    endpoint: EndpointConfig
) -> Text:
    question = questionary.select("What intent is it?", choices=intent_list)
    return await _ask_questions(question, sender_id, endpoint)


async def _request_fork_point_from_list(
    forks: List[Dict[Text, Text]],
    sender_id: Text,
    endpoint: EndpointConfig
) -> Text:
    question = questionary.select(
        "Before which user message do you want to fork?",
        choices=forks)
    return await _ask_questions(question, sender_id, endpoint)


async def _request_fork_from_user(
    sender_id,
    endpoint
) -> Optional[List[Dict[Text, Any]]]:
    """Take in a conversation and ask at which point to fork the conversation.

    Returns the list of events that should be kept. Forking means, the
    conversation will be reset and continued from this previous point."""

    tracker = await retrieve_tracker(endpoint, sender_id,
                                     EventVerbosity.AFTER_RESTART)

    choices = []
    for i, e in enumerate(tracker.get("events", [])):
        if e.get("event") == UserUttered.type_name:
            choices.append({"name": e.get("text"), "value": i})

    fork_idx = await _request_fork_point_from_list(list(reversed(choices)),
                                                   sender_id,
                                                   endpoint)

    if fork_idx is not None:
        return tracker.get("events", [])[:int(fork_idx)]
    else:
        return None


async def _request_intent_from_user(
    latest_message,
    intents,
    sender_id,
    endpoint
) -> Dict[Text, Any]:
    """Take in latest message and ask which intent it should have been.

    Returns the intent dict that has been selected by the user."""

    predictions = latest_message.get("parse_data",
                                     {}).get("intent_ranking", [])

    predicted_intents = {p["name"] for p in predictions}

    for i in intents:
        if i not in predicted_intents:
            predictions.append({"name": i, "confidence": 0.0})

    # convert intents to ui list and add <other> as a free text alternative
    choices = ([{"name": "<create_new_intent>", "value": OTHER_INTENT}] +
               _selection_choices_from_intent_prediction(predictions))

    intent_name = await _request_selection_from_intent_list(choices,
                                                            sender_id,
                                                            endpoint)

    if intent_name == OTHER_INTENT:
        intent_name = await _request_free_text_intent(sender_id, endpoint)
        return {"name": intent_name, "confidence": 1.0}
    # returns the selected intent with the original probability value
    return next((x for x in predictions if x["name"] == intent_name), None)


async def _print_history(sender_id: Text, endpoint: EndpointConfig) -> None:
    """Print information about the conversation for the user."""

    tracker_dump = await retrieve_tracker(endpoint, sender_id,
                                          EventVerbosity.AFTER_RESTART)
    evts = tracker_dump.get("events", [])

    table = _chat_history_table(evts)
    slot_strs = _slot_history(tracker_dump)

    print("------")
    print("Chat History\n")
    print(table)

    if slot_strs:
        print("\n")
        print("Current slots: \n\t{}\n".format(", ".join(slot_strs)))

    print("------")


def _chat_history_table(evts: List[Dict[Text, Any]]) -> Text:
    """Create a table containing bot and user messages.

    Also includes additional information, like any events and
    prediction probabilities."""

    def wrap(txt, max_width):
        return "\n".join(textwrap.wrap(txt, max_width,
                                       replace_whitespace=False))

    def colored(txt, color):
        return "{" + color + "}" + txt + "{/" + color + "}"

    def format_user_msg(user_evt, max_width):
        _parsed = user_evt.get('parse_data', {})
        _intent = _parsed.get('intent', {}).get("name")
        _confidence = _parsed.get('intent', {}).get("confidence", 1.0)
        _md = _as_md_message(_parsed)

        _lines = [
            colored(wrap(_md, max_width), "hired"),
            "intent: {} {:03.2f}".format(_intent, _confidence)
        ]
        return "\n".join(_lines)

    def bot_width(_table: AsciiTable) -> int:
        return _table.column_max_width(1)

    def user_width(_table: AsciiTable) -> int:
        return _table.column_max_width(3)

    def add_bot_cell(data, cell):
        data.append([len(data), Color(cell), "", ""])

    def add_user_cell(data, cell):
        data.append([len(data), "", "", Color(cell)])

    # prints the historical interactions between the bot and the user,
    # to help with correctly identifying the action
    table_data = [
        ["#  ",
         Color(colored('Bot      ', 'autoblue')),
         "  ",
         Color(colored('You       ', 'hired'))],
    ]

    table = SingleTable(table_data, 'Chat History')

    bot_column = []
    for idx, evt in enumerate(evts):
        if evt.get("event") == ActionExecuted.type_name:
            bot_column.append(colored(evt['name'], 'autocyan'))
            if evt['confidence'] is not None:
                bot_column[-1] += (
                    colored(" {:03.2f}".format(evt['confidence']), 'autowhite'))

        elif evt.get("event") == UserUttered.type_name:
            if bot_column:
                text = "\n".join(bot_column)
                add_bot_cell(table_data, text)
                bot_column = []

            msg = format_user_msg(evt, user_width(table))
            add_user_cell(table_data, msg)

        elif evt.get("event") == BotUttered.type_name:
            wrapped = wrap(format_bot_output(evt), bot_width(table))
            bot_column.append(colored(wrapped, 'autoblue'))

        else:
            e = Event.from_parameters(evt)
            if e.as_story_string():
                bot_column.append(wrap(e.as_story_string(), bot_width(table)))

    if bot_column:
        text = "\n".join(bot_column)
        add_bot_cell(table_data, text)

    table.inner_heading_row_border = False
    table.inner_row_border = True
    table.inner_column_border = False
    table.outer_border = False
    table.justify_columns = {0: 'left', 1: 'left', 2: 'center', 3: 'right'}

    return table.table


def _slot_history(tracker_dump: Dict[Text, Any]) -> List[Text]:
    """Create an array of slot representations to be displayed."""

    slot_strs = []
    for k, s in tracker_dump.get("slots").items():
        colored_value = utils.wrap_with_color(str(s),
                                              utils.bcolors.WARNING)
        slot_strs.append("{}: {}".format(k, colored_value))
    return slot_strs


async def _ask_if_quit(sender_id: Text, endpoint: EndpointConfig) -> bool:
    """Display the exit menu.

    Return `True` if the previous question should be retried."""

    answer = questionary.select(
        message="Do you want to stop?",
        choices=[Choice("Continue", "continue"),
                 Choice("Undo Last", "undo"),
                 Choice("Fork", "fork"),
                 Choice("Start Fresh", "restart"),
                 Choice("Export & Quit", "quit")]).ask()

    if not answer or answer == "quit":
        # this is also the default answer if the user presses Ctrl-C
        story_path, nlu_path, domain_path = _request_export_info()

        tracker = await retrieve_tracker(endpoint, sender_id)
        evts = tracker.get("events", [])

        await _write_stories_to_file(story_path, evts)
        await _write_nlu_to_file(nlu_path, evts)
        await _write_domain_to_file(domain_path, evts, endpoint)

        logger.info("Successfully wrote stories and NLU data")
        sys.exit()
    elif answer == "continue":
        # in this case we will just return, and the original
        # question will get asked again
        return True
    elif answer == "undo":
        raise UndoLastStep()
    elif answer == "fork":
        raise ForkTracker()
    elif answer == "restart":
        raise RestartConversation()


async def _request_action_from_user(
    predictions: List[Dict[Text, Any]],
    sender_id: Text, endpoint: EndpointConfig
) -> (Text, bool):
    """Ask the user to correct an action prediction."""

    await _print_history(sender_id, endpoint)

    sorted_actions = sorted(predictions,
                            key=lambda k: (-k['score'], k['action']))

    choices = [{"name": "{:03.2f} {:40}".format(a.get("score"),
                                                a.get("action")),
                "value": a.get("action")}
               for a in sorted_actions]

    choices = [{"name": "<create new action>", "value": OTHER_ACTION}] + choices
    question = questionary.select("What is the next action of the bot?",
                                  choices)

    action_name = await _ask_questions(question, sender_id, endpoint)
    is_new_action = action_name == OTHER_ACTION

    if is_new_action:
        action_name = await _request_free_text_action(sender_id, endpoint)
    print("Thanks! The bot will now run {}.\n".format(action_name))
    return action_name, is_new_action


def _request_export_info() -> Tuple[Text, Text, Text]:
    """Request file path and export stories & nlu data to that path"""

    # export training data and quit
    questions = questionary.form(
        export_stories=questionary.text(
            message="Export stories to (if file exists, this "
                    "will append the stories)",
            default=PATHS["stories"]),
        export_nlu=questionary.text(
            message="Export NLU data to (if file exists, this will "
                    "merge learned data with previous training examples)",
            default=PATHS["nlu"]),
        export_domain=questionary.text(
            message="Export domain file to (if file exists, this "
                    "will be overwritten)",
            default=PATHS["domain"]),
    )

    answers = questions.ask()
    if not answers:
        sys.exit()

    return (answers["export_stories"],
            answers["export_nlu"],
            answers["export_domain"])


def _split_conversation_at_restarts(
    evts: List[Dict[Text, Any]]
) -> List[List[Dict[Text, Any]]]:
    """Split a conversation at restart events.

    Returns an array of event lists, without the restart events."""

    sub_conversations = []
    current = []
    for e in evts:
        if e.get("event") == "restart":
            if current:
                sub_conversations.append(current)
            current = []
        else:
            current.append(e)

    if current:
        sub_conversations.append(current)

    return sub_conversations


def _collect_messages(evts: List[Dict[Text, Any]]) -> List[Message]:
    """Collect the message text and parsed data from the UserMessage events
    into a list"""

    msgs = []

    for evt in evts:
        if evt.get("event") == UserUttered.type_name:
            data = evt.get("parse_data")
            msg = Message.build(data["text"], data["intent"]["name"],
                                data["entities"])
            msgs.append(msg)

    return msgs


def _collect_actions(evts: List[Dict[Text, Any]]) -> List[Dict[Text, Any]]:
    """Collect all the `ActionExecuted` events into a list."""

    return [evt
            for evt in evts
            if evt.get("event") == ActionExecuted.type_name]


async def _write_stories_to_file(
    export_story_path: Text,
    evts: List[Dict[Text, Any]]
) -> None:
    """Write the conversation of the sender_id to the file paths."""

    sub_conversations = _split_conversation_at_restarts(evts)

    with io.open(export_story_path, 'a', encoding="utf-8") as f:
        for conversation in sub_conversations:
            parsed_events = events.deserialise_events(conversation)
            s = Story.from_events(parsed_events)
            f.write(s.as_story_string(flat=True) + "\n")


async def _write_nlu_to_file(
    export_nlu_path: Text,
    evts: List[Dict[Text, Any]]
) -> None:
    """Write the nlu data of the sender_id to the file paths."""

    msgs = _collect_messages(evts)

    # noinspection PyBroadException
    try:
        previous_examples = load_data(export_nlu_path)
    except Exception as e:
        logger.exception("An exception occurred while trying to load the "
                         "NLU data.")

        export_nlu_path = questionary.text(
            message="Could not load existing NLU data, please "
                    "specify where to store NLU data learned in "
                    "this session (this will overwrite any "
                    "existing file). {}".format(str(e)),
            default=PATHS["backup"]).ask()

        if export_nlu_path is None:
            return

        previous_examples = TrainingData()

    nlu_data = previous_examples.merge(TrainingData(msgs))

    with io.open(export_nlu_path, 'w', encoding="utf-8") as f:
        if _guess_format(export_nlu_path) in {"md", "unk"}:
            f.write(nlu_data.as_markdown())
        else:
            f.write(nlu_data.as_json())


def _entities_from_messages(messages):
    """Return all entities that occur in atleast one of the messages."""
    return list({e["entity"]
                 for m in messages
                 for e in m.data.get("entities", [])})


def _intents_from_messages(messages):
    """Return all intents that occur in at least one of the messages."""

    # set of distinct intents
    intents = {m.data["intent"]
               for m in messages
               if "intent" in m.data}

    return [{i: {"use_entities": True}} for i in intents]


async def _write_domain_to_file(
    domain_path: Text,
    evts: List[Dict[Text, Any]],
    endpoint: EndpointConfig
) -> None:
    """Write an updated domain file to the file path."""

    domain = await retrieve_domain(endpoint)
    old_domain = Domain.from_dict(domain)

    messages = _collect_messages(evts)
    actions = _collect_actions(evts)

    # TODO for now there is no way to distinguish between action and form
    intent_properties = Domain.collect_intent_properties(
        _intents_from_messages(messages))

    collected_actions = list({e["name"]
                              for e in actions
                              if e["name"] not in default_action_names()})

    new_domain = Domain(
        intent_properties=intent_properties,
        entities=_entities_from_messages(messages),
        slots=[],
        templates={},
        action_names=collected_actions,
        form_names=[])

    old_domain.merge(new_domain).persist_clean(domain_path)


async def _predict_till_next_listen(endpoint: EndpointConfig,
                                    sender_id: Text,
                                    finetune: bool,
                                    sender_ids: List[Text],
                                    plot_file: Optional[Text]
                                    ) -> None:
    """Predict and validate actions until we need to wait for a user msg."""

    listen = False
    while not listen:
        result = await request_prediction(endpoint, sender_id)
        predictions = result.get("scores")
        probabilities = [prediction["score"] for prediction in predictions]
        pred_out = int(np.argmax(probabilities))
        action_name = predictions[pred_out].get("action")
        policy = result.get("policy")
        confidence = result.get("confidence")

        await _print_history(sender_id, endpoint)
        await _plot_trackers(sender_ids, plot_file, endpoint,
                             unconfirmed=[ActionExecuted(action_name)])

        listen = await _validate_action(action_name, policy, confidence,
                                        predictions, endpoint, sender_id,
                                        finetune=finetune)

        await _plot_trackers(sender_ids, plot_file, endpoint)


async def _correct_wrong_nlu(corrected_nlu: Dict[Text, Any],
                             evts: List[Dict[Text, Any]],
                             endpoint: EndpointConfig,
                             sender_id: Text
                             ) -> None:
    """A wrong NLU prediction got corrected, update core's tracker."""

    latest_message = latest_user_message(evts)
    corrected_events = all_events_before_latest_user_msg(evts)

    latest_message["parse_data"] = corrected_nlu

    await replace_events(endpoint, sender_id, corrected_events)

    await send_message(endpoint, sender_id, latest_message.get("text"),
                       latest_message.get("parse_data"))


async def _correct_wrong_action(corrected_action: Text,
                                endpoint: EndpointConfig,
                                sender_id: Text,
                                finetune: bool = False,
                                is_new_action: bool = False
                                ) -> None:
    """A wrong action prediction got corrected, update core's tracker."""

    result = await send_action(endpoint,
                               sender_id,
                               corrected_action,
                               is_new_action=is_new_action)

    if finetune:
        await send_finetune(endpoint,
                            result.get("tracker", {}).get("events", []))


def _form_is_rejected(action_name, tracker):
    """Check if the form got rejected with the most recent action name."""
    return (tracker.get('active_form', {}).get('name') and
            action_name != tracker['active_form']['name'] and
            action_name != ACTION_LISTEN_NAME)


def _form_is_restored(action_name, tracker):
    """Check whether the form is called again after it was rejected."""
    return (tracker.get('active_form', {}).get('rejected') and
            tracker.get('latest_action_name') == ACTION_LISTEN_NAME and
            action_name == tracker.get('active_form', {}).get('name'))


async def _confirm_form_validation(action_name, tracker, endpoint, sender_id):
    """Ask a user whether an input for a form should be validated.

    Previous to this call, the active form was chosen after it was rejected."""

    requested_slot = tracker.get("slots", {}).get(REQUESTED_SLOT)

    validation_questions = questionary.confirm(
        "Should '{}' validate user input to fill "
        "the slot '{}'?".format(action_name, requested_slot))
<<<<<<< HEAD
    form_answers = await _ask_questions(validation_questions, sender_id,
                                        endpoint)
=======
    validate_input = _ask_or_abort(validation_questions, sender_id, endpoint)
>>>>>>> 6cdb3476

    if not validate_input:
        # notify form action to skip validation
        await send_event(endpoint, sender_id,
                         {"event": "form_validation", "validate": False})

    elif not tracker.get('active_form', {}).get('validate'):
        # handle contradiction with learned behaviour
        warning_question = questionary.confirm(
            "ERROR: FormPolicy predicted no form validation "
            "based on previous training stories. "
            "Make sure to remove contradictory stories "
            "from training data. "
            "Otherwise predicting no form validation "
            "will not work as expected.")

        await _ask_questions(warning_question, sender_id, endpoint)
        # notify form action to validate an input
        await send_event(endpoint, sender_id,
                         {"event": "form_validation", "validate": True})


async def _validate_action(action_name: Text,
                           policy: Text,
                           confidence: float,
                           predictions: List[Dict[Text, Any]],
                           endpoint: EndpointConfig,
                           sender_id: Text,
                           finetune: bool = False
                           ) -> bool:
    """Query the user to validate if an action prediction is correct.

    Returns `True` if the prediction is correct, `False` otherwise."""

    question = questionary.confirm(
        "The bot wants to run '{}', correct?".format(action_name))

    is_correct = await _ask_questions(question, sender_id, endpoint)

    if not is_correct:
        action_name, is_new_action = await _request_action_from_user(
            predictions, sender_id, endpoint)
    else:
        is_new_action = False

    tracker = await retrieve_tracker(endpoint, sender_id,
                                     EventVerbosity.AFTER_RESTART)

    if _form_is_rejected(action_name, tracker):
        # notify the tracker that form was rejected
        await send_event(endpoint, sender_id,
                         {"event": "action_execution_rejected",
                          "name": tracker['active_form']['name']})

    elif _form_is_restored(action_name, tracker):
        await _confirm_form_validation(action_name, tracker, endpoint,
                                       sender_id)

    if not is_correct:
        await _correct_wrong_action(action_name, endpoint, sender_id,
                                    finetune=finetune,
                                    is_new_action=is_new_action)
    else:
        await send_action(endpoint, sender_id, action_name, policy, confidence)

    return action_name == ACTION_LISTEN_NAME


def _as_md_message(parse_data: Dict[Text, Any]) -> Text:
    """Display the parse data of a message in markdown format."""

    if parse_data.get("text", "").startswith(INTENT_MESSAGE_PREFIX):
        return parse_data.get("text")

    if not parse_data.get("entities"):
        parse_data["entities"] = []
    # noinspection PyProtectedMember
    return MarkdownWriter()._generate_message_md(parse_data)


def _validate_user_regex(latest_message: Dict[Text, Any],
                         intents: List[Text]) -> bool:
    """Validate if a users message input is correct.

    This assumes the user entered an intent directly, e.g. using
    `/greet`. Return `True` if the intent is a known one."""

    parse_data = latest_message.get("parse_data", {})
    intent = parse_data.get("intent", {}).get("name")

    if intent in intents:
        return True
    else:
        return False


async def _validate_user_text(latest_message: Dict[Text, Any],
                              endpoint: EndpointConfig, sender_id: Text
                              ) -> bool:
    """Validate a user message input as free text.

    This assumes the user message is a text message (so NOT `/greet`)."""

    parse_data = latest_message.get("parse_data", {})
    text = _as_md_message(parse_data)
    intent = parse_data.get("intent", {}).get("name")

    if intent is None:
        print("The NLU classification for '{}' returned '{}'"
              "".format(text, intent))
        return False
    else:
        question = questionary.confirm(
            "Is the NLU classification for '{}' with intent '{}' correct?"
            "".format(text, intent))

        return await _ask_questions(question, sender_id, endpoint)


async def _validate_nlu(intents: List[Text],
                        endpoint: EndpointConfig,
                        sender_id: Text) -> None:
    """Validate if a user message, either text or intent is correct.

    If the prediction of the latest user message is incorrect,
    the tracker will be corrected with the correct intent / entities."""

    tracker = await retrieve_tracker(endpoint, sender_id,
                                     EventVerbosity.AFTER_RESTART)

    latest_message = latest_user_message(tracker.get("events", []))

    if latest_message.get("text").startswith(INTENT_MESSAGE_PREFIX):
        valid = _validate_user_regex(latest_message, intents)
    else:
        valid = await _validate_user_text(latest_message, endpoint, sender_id)

    if not valid:
        corrected_intent = await _request_intent_from_user(latest_message,
                                                           intents,
                                                           sender_id, endpoint)
        evts = tracker.get("events", [])

        entities = await _correct_entities(latest_message, endpoint, sender_id)
        corrected_nlu = {
            "intent": corrected_intent,
            "entities": entities,
            "text": latest_message.get("text")
        }

        await _correct_wrong_nlu(corrected_nlu, evts, endpoint, sender_id)


async def _correct_entities(latest_message: Dict[Text, Any],
                            endpoint: EndpointConfig,
                            sender_id: Text) -> Dict[Text, Any]:
    """Validate the entities of a user message.

    Returns the corrected entities"""

    entity_str = _as_md_message(latest_message.get("parse_data", {}))
    question = questionary.text(
        "Please mark the entities using [value](type) notation",
        default=entity_str)

    annotation = await _ask_questions(question, sender_id, endpoint)
    # noinspection PyProtectedMember
    parsed = MarkdownReader()._parse_training_example(annotation)
    return parsed.get("entities", [])


async def _enter_user_message(sender_id: Text,
                              endpoint: EndpointConfig) -> None:
    """Request a new message from the user."""

    question = questionary.text("Next user input (Ctr-c to abort):")

    message = await _ask_questions(question, sender_id, endpoint,
                                   lambda a: not a)

    if message == constants.USER_INTENT_RESTART:
        raise RestartConversation()

    await send_message(endpoint, sender_id, message)


async def is_listening_for_message(sender_id: Text,
                                   endpoint: EndpointConfig) -> bool:
    """Check if the conversation is in need for a user message."""

    tracker = await retrieve_tracker(endpoint, sender_id,
                                     EventVerbosity.APPLIED)

    for i, e in enumerate(reversed(tracker.get("events", []))):
        if e.get("event") == UserUttered.type_name:
            return False
        elif e.get("event") == ActionExecuted.type_name:
            return e.get("name") == ACTION_LISTEN_NAME
    return False


async def _undo_latest(sender_id: Text,
                       endpoint: EndpointConfig) -> None:
    """Undo either the latest bot action or user message, whatever is last."""

    tracker = await retrieve_tracker(endpoint, sender_id, EventVerbosity.ALL)

    cutoff_index = None
    for i, e in enumerate(reversed(tracker.get("events", []))):
        if e.get("event") in {ActionExecuted.type_name, UserUttered.type_name}:
            cutoff_index = i
            break
        elif e.get("event") == Restarted.type_name:
            break

    if cutoff_index is not None:
        events_to_keep = tracker["events"][:-(cutoff_index + 1)]

        # reset the events of the conversation to the events before
        # the most recent bot or user event
        await replace_events(endpoint, sender_id, events_to_keep)


async def _fetch_events(sender_ids: List[Union[Text, List[Event]]],
                        endpoint: EndpointConfig
                        ) -> List[List[Event]]:
    """Retrieve all event trackers from the endpoint for all sender ids."""

    event_sequences = []
    for sender_id in sender_ids:
        if isinstance(sender_id, str):
            tracker = await retrieve_tracker(endpoint, sender_id)
            evts = tracker.get("events", [])

            for conversation in _split_conversation_at_restarts(evts):
                parsed_events = events.deserialise_events(conversation)
                event_sequences.append(parsed_events)
        else:
            event_sequences.append(sender_id)
    return event_sequences


async def _plot_trackers(sender_ids: List[Union[Text, List[Event]]],
                         output_file: Optional[Text],
                         endpoint: EndpointConfig,
                         unconfirmed: Optional[List[Event]] = None
                         ):
    """Create a plot of the trackers of the passed sender ids.

    This assumes that the last sender id is the conversation we are currently
    working on. If there are events that are not part of this active tracker
    yet, they can be passed as part of `unconfirmed`. They will be appended
    to the currently active conversation."""

    if not output_file or not sender_ids:
        # if there is no output file provided, we are going to skip plotting
        # same happens if there are no sender ids
        return None

    event_sequences = await _fetch_events(sender_ids, endpoint)

    if unconfirmed:
        event_sequences[-1].extend(unconfirmed)

    graph = visualize_neighborhood(event_sequences[-1],
                                   event_sequences,
                                   output_file=None,
                                   max_history=2)

    from networkx.drawing.nx_pydot import write_dot
    write_dot(graph, output_file)


def _print_help(skip_visualization: bool) -> None:
    """Print some initial help message for the user."""

    if not skip_visualization:
        visualization_help = "Visualisation at {}/visualization.html." \
                             "".format(DEFAULT_SERVER_URL)
    else:
        visualization_help = ""

    utils.print_color("Bot loaded. {}\n"
                      "Type a message and press enter "
                      "(press 'Ctr-c' to exit). "
                      "".format(visualization_help), utils.bcolors.OKGREEN)


async def record_messages(endpoint: EndpointConfig,
                          sender_id: Text = UserMessage.DEFAULT_SENDER_ID,
                          max_message_limit: Optional[int] = None,
                          finetune: bool = False,
                          stories: Optional[Text] = None,
                          skip_visualization: bool = False
                          ):
    """Read messages from the command line and print bot responses."""

    from rasa_core import training

    try:
        _print_help(skip_visualization)

        try:
            domain = await retrieve_domain(endpoint)
        except ClientError:
            logger.exception("Failed to connect to rasa core server at '{}'. "
                             "Is the server running?".format(endpoint.url))
            return

        trackers = await training.load_data(stories, Domain.from_dict(domain),
                                            augmentation_factor=0,
                                            use_story_concatenation=False,
                                            )

        intents = [next(iter(i)) for i in (domain.get("intents") or [])]

        num_messages = 0
        sender_ids = [t.events for t in trackers] + [sender_id]

        if not skip_visualization:
            plot_file = "story_graph.dot"
            await _plot_trackers(sender_ids, plot_file, endpoint)
        else:
            plot_file = None

        while not utils.is_limit_reached(num_messages, max_message_limit):
            try:
                if await is_listening_for_message(sender_id, endpoint):
                    await _enter_user_message(sender_id, endpoint)
                    await _validate_nlu(intents, endpoint, sender_id)
                await _predict_till_next_listen(endpoint, sender_id,
                                                finetune, sender_ids, plot_file)

                num_messages += 1
            except RestartConversation:
                await send_event(endpoint, sender_id,
                                 Restarted().as_dict())

                await send_event(endpoint, sender_id,
                                 ActionExecuted(ACTION_LISTEN_NAME).as_dict())

                logger.info("Restarted conversation, starting a new one.")
            except UndoLastStep:
                await _undo_latest(sender_id, endpoint)
                await _print_history(sender_id, endpoint)
            except ForkTracker:
                await _print_history(sender_id, endpoint)

                evts = await _request_fork_from_user(sender_id, endpoint)
                sender_id = uuid.uuid4().hex

                if evts is not None:
                    await replace_events(endpoint, sender_id, evts)
                    sender_ids.append(sender_id)
                    await _print_history(sender_id, endpoint)
                    await _plot_trackers(sender_ids, plot_file, endpoint)

    except Exception:
        logger.exception("An exception occurred while recording messages.")
        raise


def _serve_application(app: Sanic, stories: Text,
                       finetune: bool = False,
                       serve_forever: bool = True,
                       skip_visualization: bool = False
                       ):
    """Start a core server and attach the interactive learning IO."""

    if not skip_visualization:
        _add_visualization_routes(app, "story_graph.dot")

    logger.info("Rasa Core server is up and running on "
                "{}".format(DEFAULT_SERVER_URL))

    endpoint = EndpointConfig(url=DEFAULT_SERVER_URL)

    async def run_interactive_io(running_app: Sanic):
        """Small wrapper to shutdown the server once cmd io is done."""

        await record_messages(
            endpoint=endpoint,
            stories=stories,
            finetune=finetune,
            skip_visualization=skip_visualization,
            sender_id=uuid.uuid4().hex)

        logger.info("Killing Sanic server now.")

        running_app.stop()      # kill the sanic server

    app.add_task(run_interactive_io)

    if serve_forever:
        logger.info("Rasa Core server is up and running on "
                    "{}".format(DEFAULT_SERVER_URL))
        app.run(host='0.0.0.0', port=DEFAULT_SERVER_PORT,
                debug=logger.isEnabledFor(logging.DEBUG))

    return app


def _add_visualization_routes(app: Sanic, image_path: Text = None) -> None:
    """Add routes to serve the conversation visualization files."""

    # noinspection PyUnusedLocal
    @app.route(VISUALIZATION_TEMPLATE_PATH, methods=["GET"])
    def visualisation_html(request):
        return response.file(visualization.visualization_html_path())

    # noinspection PyUnusedLocal
    @app.route("/visualization.dot", methods=["GET"])
    def visualisation_png(request):
        try:
            headers = {'Cache-Control': "no-cache"}
            return response.file(os.path.abspath(image_path), headers=headers)
        except FileNotFoundError:
            return response.text("", 404)


def run_interactive_learning(agent: Agent,
                             stories: Text = None,
                             finetune: bool = False,
                             serve_forever: bool = True,
                             skip_visualization: bool = False
                             ):
    """Start the interactive learning with the model of the agent."""

    app = server.create_app(agent)

    return _serve_application(app, stories, finetune,
                              serve_forever, skip_visualization)<|MERGE_RESOLUTION|>--- conflicted
+++ resolved
@@ -855,12 +855,8 @@
     validation_questions = questionary.confirm(
         "Should '{}' validate user input to fill "
         "the slot '{}'?".format(action_name, requested_slot))
-<<<<<<< HEAD
-    form_answers = await _ask_questions(validation_questions, sender_id,
-                                        endpoint)
-=======
-    validate_input = _ask_or_abort(validation_questions, sender_id, endpoint)
->>>>>>> 6cdb3476
+    validate_input = await _ask_questions(validation_questions, sender_id,
+                                          endpoint)
 
     if not validate_input:
         # notify form action to skip validation
